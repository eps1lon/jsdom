/* DOM Level2 Events implemented as described here:
 *
 * http://www.w3.org/TR/2000/REC-DOM-Level-2-Events-20001113/events.html
 *
 */
var core = require("./core").dom.level2.core,
    sys = require("sys");

var events = {};

events.EventException = function() {
    if (arguments.length > 0) {
        this._code = arguments[0];
    } else {
        this._code = 0;
    }
    if (arguments.length > 1) {
        this._message = arguments[1];
    } else {
        this._message = "Unspecified event type";
    }
    Error.call(this, this._message);
    if (Error.captureStackTrace) {
        Error.captureStackTrace(this, events.EventException);
    }
};
events.EventException.prototype = {
  get UNSPECIFIED_EVENT_TYPE_ERR() { return 0; },
  get code() { return this._code;}
};
events.EventException.prototype.__proto__ = Error.prototype;

events.Event = function(eventType) { 
    this._eventType = eventType;
    this._type = null;
    this._bubbles = null;
    this._cancelable = null;
    this._target = null;
    this._currentTarget = null;
    this._eventPhase = null;
    this._timeStamp = null;
    this._preventDefault = false;
    this._stopPropagation = false;
};
events.Event.prototype = {
    initEvent: function(type, bubbles, cancelable) {
        this._type = type;
        this._bubbles = bubbles;
        this._cancelable = cancelable;
    },
    preventDefault: function() {
        if (this._cancelable) {
            this._preventDefault = true;
        }
    },
    stopPropagation: function() {
        this._stopPropagation = true;
    },
    get CAPTURING_PHASE() { return 1; },
    get AT_TARGET() { return 2; },
    get BUBBLING_PHASE() { return 3; },
    get eventType() { return this._eventType; },
    get type() { return this._type; },
    get bubbles() { return this._bubbles; },
    get cancelable() { return this._cancelable; },
    get target() { return this._target; },
    get currentTarget() { return this._currentTarget; },
    get eventPhase() { return this._eventPhase; },
    get timeStamp() { return this._timeStamp; }
};

events.HTMLEvent = function(eventType) {
    events.Event.call(this, eventType);
};
events.HTMLEvent.prototype.__proto__ = events.Event.prototype;


events.UIEvent = function(eventType) {
    events.Event.call(this, eventType);
    this.view = null;
    this.detail = null;
};
events.UIEvent.prototype = {
    initUIEvent: function(type, bubbles, cancelable, view, detail) {
        this.initEvent(type, bubbles, cancelable);
        this.view = view;
        this.detail = detail;
    },
};
events.UIEvent.prototype.__proto__ = events.Event.prototype;


events.MouseEvent = function(eventType) {
    events.UIEvent.call(this, eventType);
    this.screenX = null;
    this.screenY = null;
    this.clientX = null;
    this.clientY = null;
    this.ctrlKey = null;
    this.shiftKey = null;
    this.altKey = null;
    this.metaKey = null;
    this.button = null;
    this.relatedTarget = null;
};
events.MouseEvent.prototype = {
    initMouseEvent:   function(type, 
                               bubbles, 
                               cancelable, 
                               view, 
                               detail, 
                               screenX, 
                               screenY, 
                               clientX, 
                               clientY, 
                               ctrlKey, 
                               altKey, 
                               shiftKey, 
                               metaKey, 
                               button, 
                               relatedTarget) {
        this.initUIEvent(type, bubbles, cancelable, view, detail);
        this.screenX  = screenX 
        this.screenY  = screenY 
        this.clientX  = clientX 
        this.clientY  = clientY 
        this.ctrlKey  = ctrlKey 
        this.shiftKey  = shiftKey 
        this.altKey  = altKey 
        this.metaKey  = metaKey 
        this.button  = button 
        this.relatedTarget  = relatedTarget 
    }
};
events.MouseEvent.prototype.__proto__ = events.UIEvent.prototype;


events.MutationEvent = function(eventType) {
    events.Event.call(this, eventType);
    this.relatedNode = null;
    this.prevValue = null;
    this.newValue = null;
    this.attrName = null;
    this.attrChange = null;
};
events.MutationEvent.prototype = {
    initMutationEvent:   function(type, 
                                  bubbles, 
                                  cancelable, 
                                  relatedNode, 
                                  prevValue, 
                                  newValue, 
                                  attrName, 
                                  attrChange) {
        this.initEvent(type, bubbles, cancelable);
        this.relatedNode = relatedNode; 
        this.prevValue = prevValue; 
        this.newValue = newValue; 
        this.attrName = attrName; 
        this.attrChange = attrChange;
    },
    get MODIFICATION() { return 1; },
    get ADDITION() { return 2; },
    get REMOVAL() { return 3; },
};
events.MutationEvent.prototype.__proto__ = events.Event.prototype;


events.EventTarget = function() {};
events.EventTarget.prototype = {
    addEventListener: function(type, listener, capturing) {
        this._listeners = this._listeners || {};
        var listeners = this._listeners[type] || {};
        capturing = (capturing === true);
        var capturingListeners = listeners[capturing] || []; 
        for (var i=0; i < capturingListeners.length; i++) {
            if (capturingListeners[i] === listener) {
                return;
            }
        }
        capturingListeners.push(listener);
        listeners[capturing] = capturingListeners;
        this._listeners[type] = listeners; 
    },

    removeEventListener: function(type, listener, capturing) {
        var listeners  = this._listeners && this._listeners[type];
        if (!listeners) return;
        var capturingListeners = listeners[(capturing === true)]; 
        if (!capturingListeners) return;
        for (var i=0; i < capturingListeners.length; i++) {
            if (capturingListeners[i] === listener) {
                capturingListeners.splice(i, 1);
                return;
            }
        }
    },

    dispatchEvent: function(event) {
        if (event == null) {
            throw new events.EventException(0, "Null event");
        }
        if (event._type == null || event._type == "") {
            throw new events.EventException(0, "Uninitialized event");
        }


        var nextTarget = null;
        var targetList = [];


        function _getListeners(target, type, capturing) {
            var listeners = target._listeners 
                    && target._listeners[type] 
                    && target._listeners[type][capturing];
            if (listeners && listeners.length) {
                return listeners;
            }
            return [];
        }

        function _dispatchEvent(event, iterator, capturing) {
            var target = iterator();
            while (target && !event._stopPropagation) {
                listeners = _getListeners(target, event._type, capturing);
                for (var y = 0; y < listeners.length; y++) {
                    event._currentTarget = target; 
                    try {
                        listeners[y].call(target, event);
                    } catch (e) {
                        sys.log("Listener " 
                            + sys.inspect(listeners[y])
                            + "\n\n on target \n\n"
                            + sys.inspect(target)
                            + "\n\n threw error \n\n"
                            + sys.inspect(e) 
                            + "\n\n handling event \n\n" 
                            + sys.inspect(event));
                    }
                }
                target = iterator();
            }
            return !event._stopPropagation;
        }
            

        event._target = this;

        //per the spec we gather the list of targets first to ensure 
        //against dom modifications during actual event dispatch
        nextTarget = this.parentNode;
        while (nextTarget) { 
            targetList.push(nextTarget);
            nextTarget = nextTarget.parentNode;
        }


        var i = targetList.length,
        iterator = function() { return i >=0 ? targetList[--i] : null };

        event._eventPhase = event.CAPTURING_PHASE;
        if (!_dispatchEvent(event, iterator, true)) return event._preventDefault;


        i = 1;
        iterator = function() { return i-- ? event._target : null };
        event._eventPhase = event.AT_TARGET;
        if (!_dispatchEvent(event, iterator, false)) return event._preventDefault;
        

        if (event._bubbles && !event._stopPropagation) {
            i = 0;
            iterator = function() { return i < targetList.length ? targetList[i++] : null };
            event._eventPhase = event.BUBBLING_PHASE;
            _dispatchEvent(event, iterator, false);
        }

        return event._preventDefault;
    }

};


core.Node.prototype.__proto__ = events.EventTarget.prototype;

// Wrap the level-1 implementation of appendChild() to dispatch a DOMNodeInserted event
(function(level1) {
	core.Node.prototype.appendChild = function(newChild) {
		var ret = level1.call(this, newChild);
		if (this.nodeType == 1) {
			var ev = this.ownerDocument.createEvent("MutationEvents");
			ev.initMutationEvent("DOMNodeInserted", true, false, this, null, null, null, null);
			newChild.dispatchEvent(ev);
		}
		return ret;
	};
})(core.Node.prototype.appendChild);

// Wrap the level-1 implementation of removeChild() to dispatch a DOMNodeRemoved event
(function(level1) {
	core.Node.prototype.removeChild = function(oldChild) {
<<<<<<< HEAD
        if (this.ownerDocument) {
            var ev = this.ownerDocument.createEvent("MutationEvents");
            ev.initMutationEvent("DOMNodeRemoved", true, false, this, null, null, null, null);
            oldChild.dispatchEvent(ev);
        }
=======
		if (this.ownerDocument) {
			var ev = this.ownerDocument.createEvent("MutationEvents");
			ev.initMutationEvent("DOMNodeRemoved", true, false, this, null, null, null, null);
			oldChild.dispatchEvent(ev);
		}
>>>>>>> 12d402b6
		return level1.call(this, oldChild);
	};
})(core.Node.prototype.removeChild);

core.Document.prototype.createEvent = function(eventType) {
    switch (eventType) {
        case "MutationEvents": return new events.MutationEvent(eventType);
        case "UIEvents": return new events.UIEvent(eventType);
        case "MouseEvents": return new events.MouseEvent(eventType);
        case "HTMLEvents": return new events.HTMLEvent(eventType);
    }
    return new events.Event(eventType);
};


exports.dom =
{
  level2 : {
    core   : core,
    events : events
  }
};
<|MERGE_RESOLUTION|>--- conflicted
+++ resolved
@@ -299,19 +299,11 @@
 // Wrap the level-1 implementation of removeChild() to dispatch a DOMNodeRemoved event
 (function(level1) {
 	core.Node.prototype.removeChild = function(oldChild) {
-<<<<<<< HEAD
-        if (this.ownerDocument) {
-            var ev = this.ownerDocument.createEvent("MutationEvents");
-            ev.initMutationEvent("DOMNodeRemoved", true, false, this, null, null, null, null);
-            oldChild.dispatchEvent(ev);
-        }
-=======
 		if (this.ownerDocument) {
 			var ev = this.ownerDocument.createEvent("MutationEvents");
 			ev.initMutationEvent("DOMNodeRemoved", true, false, this, null, null, null, null);
 			oldChild.dispatchEvent(ev);
 		}
->>>>>>> 12d402b6
 		return level1.call(this, oldChild);
 	};
 })(core.Node.prototype.removeChild);
