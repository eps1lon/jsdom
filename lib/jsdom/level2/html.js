var core      = require("./core").dom.level2.core,
    events    = require("./core").dom.level2.events,
    URL       = require("url"),
    Path      = require('path'),
    fs        = require("fs"),
    http      = require('http');

// Setup the javascript language processor
core.languageProcessors = {
  javascript : require(__dirname + "/languages/javascript").javascript
};

core.resourceLoader = {
  load: function(element, href, callback) {
    var url = URL.parse(href);
    if (url.hostname) {
      this.download(url, this.enqueue(element, callback));
    }
    else {
      var file = this.resolve(element.ownerDocument, url.pathname);
      this.readFile(file, this.enqueue(element, callback, file));
    }
  },
  handleError: function(err) {
    console.log(err.message);
  },
  enqueue: function(element, callback, filename) {
    var loader = this,
        doc = element.nodeType == 9 ? element : element.ownerDocument;

    return doc._queue.push(function(err, data) {
      var ev = doc.createEvent('HTMLEvents');
      if (err) {
        ev.initEvent('error', false, false);
        loader.handleError(err);
      }
      else {
        try {
          callback.call(element, data, filename || doc.URL);
          ev.initEvent('load', false, false);
        }
        catch(e) {
          ev.initEvent('error', false, false);
         loader.handleError(e);
        }
      }
      element.dispatchEvent(ev);
    });
  },
  resolve: function(document, path) {
    if (path.charAt(0) == '/') {
      if (!document._documentRoot) {
        throw new Error('document._documentRoot must be set to resolve absolute paths.');
      }
      return document._documentRoot + path;
    }
    if (document.URL) {
      path = URL.resolve(document.URL, path);
    }
    return path.replace('file://', '');
  },
  download: function(url, callback) {
    var path = url.pathname + (url.search || ''),
      client = http.createClient(url.port || 80, url.hostname),
      request = client.request('GET', path, {'host': url.hostname });

    request.on('response', function (response) {
      response.setEncoding('utf8');
      var data = '';
      response.on('data', function (chunk) {
        data += chunk.toString();
      });
      response.on('end', function() {
        callback(null, data);
      });
    });
    request.end();
  },
  readFile: function(path, callback) {
    fs.readFile(path, 'utf8', function(err, data) {
      callback(err, data);
    });
  }
};

function define(elementClass, def) {
  var tagName = def.tagName,
    tagNames = def.tagNames || (tagName? [tagName] : []),
    parentClass = def.parentClass || core.HTMLElement,
    attrs = def.attributes || [],
    proto = def.proto || {};

  var elem = core[elementClass] = function(document, name) {
    parentClass.call(this, document, name || tagName.toUpperCase());
    if (def.init) {
      def.init.call(this);
    }
  };

  elem.prototype = proto;
  elem.prototype.__proto__ = parentClass.prototype;

  attrs.forEach(function(n) {
      var prop = n.prop || n,
        attr = n.attr || prop.toLowerCase();

      if (!n.prop || n.read !== false) {
        elem.prototype.__defineGetter__(prop, function() {
          var s = this.getAttribute(attr);
          if (n.type && n.type == 'boolean') {
            return !!s;
          }
          if (n.type && n.type == 'long') {
            return +s;
          }
          if (n.normalize) {
            return n.normalize(s);
          }
          return s;
        });
      }

      if (!n.prop || n.write !== false) {
        elem.prototype.__defineSetter__(prop, function(val) {
          if (!val) {
            this.removeAttribute(attr);
          }
          else {
            var s = val.toString();
            if (n.normalize) {
              s = n.normalize(s);
            }
            this.setAttribute(attr, s);
          }
        });
      }
  });

  tagNames.forEach(function(tag) {
    core.Document.prototype._elementBuilders[tag.toLowerCase()] = function(doc, s) {
      var el = new elem(doc, s);
      return el;
    };
  });
}

core.DOMImplementation.prototype._features = {
  core : '2.0',
  html : '2.0',
  xhtml: '2.0',
  xml  : '2.0'
};


core.HTMLCollection = function(query) {
  core.NodeList.call(this, query);
};
core.HTMLCollection.prototype = {
  namedItem : function(name) {
    var results = this.toArray(),
        l       = results.length,
        node,
        matchingName = null;

    for (var i=0; i<l; i++) {
      node = results[i];
      if (node.getAttribute('id') === name) {
        return node;
      } else if (node.getAttribute('name') === name) {
        matchingName = node;
      }
    }
    return matchingName;
  },
  toString: function() {
    return '[ jsdom HTMLCollection ]: contains ' + this.length + ' items';
  }
};
core.HTMLCollection.prototype.__proto__ = core.NodeList.prototype;

core.HTMLOptionsCollection = core.HTMLCollection;

function closest(e, tagName) {
  tagName = tagName.toUpperCase();
  while (e) {
    if (e.nodeName.toUpperCase() == tagName ||
        (e.tagName && e.tagName.toUpperCase() === tagName))
    {
      return e;
    }
    e = e.parentNode;
  }
  return null;
}

function descendants(e, tagName, recursive) {
  return new core.HTMLCollection(core.mapper(e, function(n) {
    return n.nodeName === tagName;
  }, recursive));
}

function firstChild(e, tagName) {
  if (!e) {
    return null;
  }
  var c = descendants(e, tagName, false);
  return c.length > 0 ? c[0] : null;
}

function ResourceQueue(paused) { 
  this.paused = !!paused;
}
ResourceQueue.prototype = {
  push: function(callback) {
    var q = this;
    var item = {
      prev: q.tail,
      check: function() {
        if (!q.paused && (this.data || this.err) && !this.prev) {
          callback(this.err, this.data);
          q.tail = this.next;
          if (this.next) {
            this.next.prev = null;
            this.next.check();
          }
        }
      }
    };
    if (q.tail) {
      q.tail.next = item;
    }
    q.tail = item;
    return function(err, data) {
      item.err = err;
      item.data = data;
      item.check();
    };
  },
  resume: function() {
    this.paused = false;
    if (this.tail) {
      this.tail.check();
    }
  }
};

core.HTMLDocument = function(options) {
  options = options || {};
  if (!options.contentType) {
    options.contentType = 'text/html';
  }
  core.Document.call(this, options);
  this._URL = options.url || '/';
  this._documentRoot = options.documentRoot || Path.dirname(this._URL);
  this._queue = new ResourceQueue(options.deferClose);
  this.readyState = 'loading';
};

core.HTMLDocument.prototype = {
  get referrer() {
    return "";
  },
  get domain() {
    return "";
  },
  _URL : "",
  get URL() {
    return this._URL;
  },
<<<<<<< HEAD
=======
  _queue: {
    tail: null,
    push: function(callback) {
      var q = this;
      var item = {
        prev: q.tail,
        check: function() {
          if ((this.data || this.err) && !this.prev) {
            callback(this.err, this.data);
            q.tail = this.next;
            if (this.next) {
              this.next.prev = null;
              this.next.check();
            }
          }
        }
      };
      if (q.tail) {
        q.tail.next = item;
      }
      q.tail = item;
      return function(err, data) {
        item.err = err;
        item.data = data;
        item.check();
      };
    }
  },

>>>>>>> 48675596
  get images() {
    return this.getElementsByTagName('IMG');
  },
  get applets() {
    return new core.HTMLCollection(core.mapper(this, function(el) {
      if (el && el.tagName) {
        var upper = el.tagName.toUpperCase();
        if (upper === "APPLET") {
          return true;
        } else if (upper === "OBJECT" &&
          el.getElementsByTagName('APPLET').length > 0)
        {
          return true;
        }
      }
    }));
  },
  get links() {
    return new core.HTMLCollection(core.mapper(this, function(el) {
      if (el && el.tagName) {
        var upper = el.tagName.toUpperCase();
        if (upper === "AREA" || (upper === "A" && el.href)) {
          return true;
        }
      }
    }));
  },
  get forms() {
    return this.getElementsByTagName('FORM');
  },
  get anchors() {
    return this.getElementsByTagName('A');
  },
  open  : function() {
    this._childNodes = [];
    this._documentElement = null;
  },
  close : function() {
    this._queue.resume();
    // Set the readyState to 'complete' once all resources are loaded.
    // As a side-effect the document's load-event will be dispatched.
    core.resourceLoader.enqueue(this, function() {
      this.readyState = 'complete';
      var ev = this.createEvent('HTMLEvents');
      ev.initEvent('DOMContentLoaded', false, false);
      this.dispatchEvent(ev);
    })(null, true);
  },

  write : function(text) {
    this.innerHTML = text;
  },

  writeln : function(text) {
    this.innerHTML = text + '\n';
  },

  getElementsByName : function(elementName) {
    return new core.HTMLCollection(core.mapper(this, function(el) {
      return (el.getAttribute && el.getAttribute("name") === elementName);
    }));
  },

  get title() {
    var head = this.head,
      title = head ? firstChild(head, 'TITLE') : null;
    return title ? title.textContent : '';
  },

  set title(val) {
    var title = firstChild(this.head, 'TITLE');
    if (!title) {
      title = this.createElement('TITLE');
      var head = this.head;
      if (!head) {
        head = this.createElement('HEAD');
        this.documentElement.insertBefore(head, this.documentElement.firstChild);
      }
      head.appendChild(title);
    }
    title.innerHTML = val;
  },

  get head() {
    return firstChild(this.documentElement, 'HEAD');
  },

  get body() {
    return firstChild(this.documentElement, 'BODY');
  },

  get documentElement() {
    if (!this._documentElement) {
      this._documentElement = firstChild(this, 'HTML');
    }
    return this._documentElement;
  },

  _cookie : "",
  get cookie() { return this._cookie; },
  set cookie(val) { this._cookie = val; }
};
core.HTMLDocument.prototype.__proto__ = core.Document.prototype;


define('HTMLElement', {
  parentClass: core.Element,
  attributes: [
    'id',
    'title',
    'lang',
    'dir',
    {prop: 'className', attr: 'class', normalize: function(s) { return s || ''; }}
  ]
});

core.Document.prototype._defaultElementBuilder = function(document, tagName) {
  return new core.HTMLElement(document, tagName);
};

//http://www.w3.org/TR/html5/forms.html#category-listed
var listedElements = /button|fieldset|input|keygen|object|select|textarea/i;

define('HTMLFormElement', {
  tagName: 'FORM',
  proto: {
    get elements() {
      return new core.HTMLCollection(core.mapper(this, function(e) {
        return listedElements.test(e.nodeName) ; // TODO exclude <input type="image">
      }));
    },
    get length() {
      return this.elements.length;
    },
    _dispatchSubmitEvent: function() {
      var ev = this.ownerDocument.createEvent('HTMLEvents');
      ev.initEvent('submit', true, true);
      this.dispatchEvent(ev);
    },
    submit: function() {
    },
    reset: function() {
    }
  },
  attributes: [
    'name',
    {prop: 'acceptCharset', attr: 'accept-charset'},
    'action',
    'enctype',
    'method',
    'target'
  ]
});

define('HTMLLinkElement', {
  tagName: 'LINK',
  attributes: [
    {prop: 'disabled', type: 'boolean'},
    'charset',
    'href',
    'hreflang',
    'media',
    'rel',
    'rev',
    'target',
    'type'
  ]
});

define('HTMLMetaElement', {
  tagName: 'META',
  attributes: [
    'content',
    {prop: 'httpEquiv', attr: 'http-equiv'},
    'name',
    'scheme'
  ]
});

define('HTMLHtmlElement', {
  tagName: 'HTML',
  attributes: [
    'version'
  ]
});

define('HTMLHeadElement', {
  tagName: 'HEAD',
  attributes: [
    'profile'
  ]
});

define('HTMLTitleElement', {
  tagName: 'TITLE',
  proto: {
    get text() {
      return this.innerHTML;
    },
    set text(s) {
      this.innerHTML = s;
    }
  }
});

define('HTMLBaseElement', {
  tagName: 'BASE',
  attributes: [
    'href',
    'target'
  ]
});


//**Deprecated**
define('HTMLIsIndexElement', {
  tagName : 'ISINDEX',
  parentClass : core.Element,
  proto : {
    get form() {
      return closest(this, 'FORM');
    }
  },
  attributes : [
    'prompt'
  ]
});


define('HTMLStyleElement', {
  tagName: 'STYLE',
  attributes: [
    {prop: 'disabled', type: 'boolean'},
    'media',
    'type',
  ]
});

define('HTMLBodyElement', {
  tagName: 'BODY',
  attributes: [
    'aLink',
    'background',
    'bgColor',
    'link',
    'text',
    'vLink'
  ]
});

define('HTMLSelectElement', {
  tagName: 'SELECT',
  proto: {
    get options() {
      return new core.HTMLOptionsCollection(core.mapper(this, function(n) {
        return n.nodeName == 'OPTION';
      }));
    },

    get length() {
      return this.options.length;
    },

    get selectedIndex() {
      return this.options.toArray().reduceRight(function(prev, option, i) {
        return option.selected ? i : prev;
      }, -1);
    },

    set selectedIndex(index) {
      this.options.toArray().forEach(function(option, i) {
        option.selected = i === index;
      });
    },

    get value() {
      var i = this.selectedIndex;
      if (this.options.length && (i === -1)) {
        i = 0;
      }
      if (i === -1) {
        return '';
      }
      return this.options[i].value;
    },

    set value(val) {
      this.options.toArray().forEach(function(option) {
        if (option.value === val) {
          option.selected = true;
        }
      });
    },

    get form() {
      return closest(this, 'FORM');
    },

    get type() {
      return this.multiple ? 'select-multiple' : 'select';
    },

    add: function(opt, before) {
      if (before) {
        this.insertBefore(opt, before);
      }
      else {
        this.appendChild(opt);
      }
    },

    remove: function(index) {
      var opts = this.options.toArray();
      if (index >= 0 && index < opts.length) {
        var el = opts[index];
        el.parentNode.removeChild(el);
      }
    },

    blur: function() {
      //TODO
    },

    focus: function() {
      //TODO
    }
  },
  attributes: [
    {prop: 'disabled', type: 'boolean'},
    {prop: 'multiple', type: 'boolean'},
    'name',
    {prop: 'size', type: 'long'},
    {prop: 'tabIndex', type: 'long'},
  ]
});

define('HTMLOptGroupElement', {
  tagName: 'OPTGROUP',
  attributes: [
    {prop: 'disabled', type: 'boolean'},
    'label'
  ]
});

define('HTMLOptionElement', {
  tagName: 'OPTION',
  proto: {
    _initDefaultSelected: function() {
      if (this._defaultSelected === undefined) {
        this._defaultSelected = !!this.getAttribute('selected');
      }
      return this._defaultSelected;
    },
    get form() {
      return closest(this, 'FORM');
    },
    get defaultSelected() {
      return this._initDefaultSelected();
    },
    get text() {
        return (this.hasAttribute('value')) ? this.getAttribute('value') : this.innerHTML;
    },
    get value() {
        return (this.hasAttribute('value')) ? this.getAttribute('value') : this.innerHTML;
    },
    set value(val) {
      this.setAttribute('value', val);
    },
    get index() {
      return closest(this, 'SELECT').options.toArray().indexOf(this);
    },
    get selected() {
      return !!this.getAttribute('selected');
    },
    set selected(s) {
      this._initDefaultSelected();
      if (s) {
        this.setAttribute('selected', 'selected');
      }
      else {
        this.removeAttribute('selected');
      }
    }
  },
  attributes: [
    {prop: 'disabled', type: 'boolean'},
    'label'
  ]
});

define('HTMLInputElement', {
  tagName: 'INPUT',
  proto: {
    _initDefaultValue: function() {
      if (this._defaultValue === undefined) {
        this._defaultValue = this.getAttribute('value');
      }
      return this._defaultValue;
    },
    _initDefaultChecked: function() {
      if (this._defaultChecked === undefined) {
        this._defaultChecked = !!this.getAttribute('checked');
      }
      return this._defaultChecked;
    },
    get form() {
      return closest(this, 'FORM');
    },
    get defaultValue() {
      return this._initDefaultValue();
    },
    get defaultChecked() {
      return this._initDefaultChecked();
    },
    get checked() {
      return !!this.getAttribute('checked');
    },
    set checked(checked) {
      this._initDefaultChecked();
      this.setAttribute('checked', checked);
    },
    get value() {
      return this.getAttribute('value');
    },
    set value(val) {
      this._initDefaultValue();
      this.setAttribute('value', value);
    },
    blur: function() {
    },
    focus: function() {
    },
    select: function() {
    },
    click: function() {
      if (this.type == 'checkbox' || this.type == 'radio') {
        this.checked = !this.checked;
      }
      else if (this.type == 'submit') {
        var form = this.form;
        if (form) {
          form.dispatchSubmitEvent();
        }
      }
    }
  },
  attributes: [
    'accept',
    'accessKey',
    'align',
    'alt',
    {prop: 'disabled', type: 'boolean'},
    {prop: 'maxLength', type: 'long'},
    'name',
    {prop: 'readOnly', type: 'boolean'},
    {prop: 'size', type: 'long'},
    'src',
    {prop: 'tabIndex', type: 'long'},
    {prop: 'type', normalize: function(val) {
        return val ? val.toLowerCase() : 'text';
    }},
    'useMap',
    'value'
  ]
});

define('HTMLTextAreaElement', {
  tagName: 'TEXTAREA',
  proto: {
    _initDefaultValue: function() {
      if (this._defaultValue === undefined) {
        this._defaultValue = this.innerHTML;
      }
      return this._defaultValue;
    },
    get form() {
      return closest(this, 'FORM');
    },
    get defaultValue() {
      return this._initDefaultValue();
    },
    get value() {
      return this.innerHTML;
    },
    set value(val) {
      this._initDefaultValue();
      this.innerHTML = val;
    },
    get type() {
      return 'textarea';
    },
    blur: function() {
    },
    focus: function() {
    },
    select: function() {
    }
  },
  attributes: [
    'accessKey',
    {prop: 'cols', type: 'long'},
    {prop: 'disabled', type: 'boolean'},
    {prop: 'maxLength', type: 'long'},
    'name',
    {prop: 'readOnly', type: 'boolean'},
    {prop: 'rows', type: 'long'},
    {prop: 'tabIndex', type: 'long'}
  ]
});

define('HTMLButtonElement', {
  tagName: 'BUTTON',
  proto: {
    get form() {
      return closest(this, 'FORM');
    }
  },
  attributes: [
    'accessKey',
    {prop: 'disabled', type: 'boolean'},
    'name',
    {prop: 'tabIndex', type: 'long'},
    'type',
    'value'
  ]
});

define('HTMLLabelElement', {
  tagName: 'LABEL',
  proto: {
    get form() {
      return closest(this, 'FORM');
    }
  },
  attributes: [
    'accessKey',
    {prop: 'htmlFor', attr: 'for'}
  ]
});

define('HTMLFieldSetElement', {
  tagName: 'FIELDSET',
  proto: {
    get form() {
      return closest(this, 'FORM');
    }
  }
});

define('HTMLLegendElement', {
  tagName: 'LEGEND',
  proto: {
    get form() {
      return closest(this, 'FORM');
    }
  },
  attributes: [
    'accessKey',
    'align'
  ]
});

define('HTMLUListElement', {
  tagName: 'UL',
  attributes: [
    {prop: 'compact', type: 'boolean'},
    'type'
  ]
});

define('HTMLOListElement', {
  tagName: 'OL',
  attributes: [
    {prop: 'compact', type: 'boolean'},
    {prop: 'start', type: 'long'},
    'type'
  ]
});

define('HTMLDListElement', {
  tagName: 'DL',
  attributes: [
    {prop: 'compact', type: 'boolean'}
  ]
});

define('HTMLDirectoryElement', {
  tagName: 'DIR',
  attributes: [
    {prop: 'compact', type: 'boolean'}
  ]
});

define('HTMLMenuElement', {
  tagName: 'MENU',
  attributes: [
    {prop: 'compact', type: 'boolean'}
  ]
});

define('HTMLLIElement', {
  tagName: 'LI',
  attributes: [
    'type',
    {prop: 'value', type: 'long'}
  ]
});

define('HTMLDivElement', {
  tagName: 'DIV',
  attributes: [
    'align'
  ]
});

define('HTMLParagraphElement', {
  tagName: 'P',
  attributes: [
    'align'
  ]
});

define('HTMLHeadingElement', {
  tagNames: ['H1','H2','H3','H4','H5','H6'],
  attributes: [
    'align'
  ]
});

define('HTMLQuoteElement', {
  tagNames: ['Q','BLOCKQUOTE'],
  attributes: [
    'cite'
  ]
});

define('HTMLPreElement', {
  tagName: 'PRE',
  attributes: [
    {prop: 'width', type: 'long'}
  ]
});

define('HTMLBRElement', {
  tagName: 'BR',
  attributes: [
    'clear'
  ]
});

define('HTMLBaseFontElement', {
  tagName: 'BASEFONT',
  attributes: [
    'color',
    'face',
    {prop: 'size', type: 'long'}
  ]
});

define('HTMLFontElement', {
  tagName: 'FONT',
  attributes: [
    'color',
    'face',
    'size'
  ]
});

define('HTMLHRElement', {
  tagName: 'HR',
  attributes: [
    'align',
    {prop: 'noShade', type: 'boolean'},
    'size',
    'width'
  ]
});

define('HTMLModElement', {
  tagNames: ['INS', 'DEL'],
  attributes: [
    'cite',
    'dateTime'
  ]
});

define('HTMLAnchorElement', {
  tagName: 'A',

  proto: {
    blur: function() {
    },
    focus: function() {
    },
    get href() {
      return this.getAttribute('href').replace(/^\.\//,'/');
    }
  },
  attributes: [
    'accessKey',
    'charset',
    'coords',
    {prop: 'href', type: 'string', read: false},
    'hreflang',
    'name',
    'rel',
    'rev',
    'shape',
    {prop: 'tabIndex', type: 'long'},
    'target',
    'type'
  ]
});

define('HTMLImageElement', {
  tagName: 'IMG',
  attributes: [
    'name',
    'align',
    'alt',
    'border',
    {prop: 'height', type: 'long'},
    {prop: 'hspace', type: 'long'},
    {prop: 'isMap', type: 'boolean'},
    'longDesc',
    'src',
    'useMap',
    {prop: 'vspace', type: 'long'},
    {prop: 'width', type: 'long'}
  ]
});

define('HTMLObjectElement', {
  tagName: 'OBJECT',
  proto: {
    get form() {
      return closest(this, 'FORM');
    },
    get contentDocument() {
      return null;
    }
  },
  attributes: [
    'code',
    'align',
    'archive',
    'border',
    'codeBase',
    'codeType',
    'data',
    {prop: 'declare', type: 'boolean'},
    {prop: 'height',  type: 'long'},
    {prop: 'hspace',  type: 'long'},
    'name',
    'standby',
    {prop: 'tabIndex', type: 'long'},
    'type',
    'useMap',
    {prop: 'vspace', type: 'long'},
    {prop: 'width', type: 'long'}
  ]
});

define('HTMLParamElement', {
  tagName: 'PARAM',
  attributes: [
    'name',
    'type',
    'value',
    'valueType'
  ]
});

define('HTMLAppletElement', {
  tagName: 'APPLET',
  attributes: [
    'align',
    'alt',
    'archive',
    'code',
    'codeBase',
    'height',
    {prop: 'hspace', type: 'long'},
    'name',
    'object',
    {prop: 'vspace', type: 'long'},
    'width'
  ]
});

define('HTMLMapElement', {
  tagName: 'MAP',
  proto: {
    get areas() {
      return this.getElementsByTagName("AREA");
    }
  },
  attributes: [
    'name'
  ]
});

define('HTMLAreaElement', {
  tagName: 'AREA',
  attributes: [
    'accessKey',
    'alt',
    'coords',
    'href',
    {prop: 'noHref', type: 'boolean'},
    'shape',
    {prop: 'tabIndex', type: 'long'},
    'target'
  ]
});

define('HTMLScriptElement', {
  tagName: 'SCRIPT',
  init: function() {
    this.addEventListener('DOMNodeInsertedIntoDocument', function() {
      if (this.src) {
        core.resourceLoader.load(this, this.src, this._eval);
      }
      else {
        var src = this.sourceLocation || {},
            filename = src.file || this.ownerDocument.URL;

        if (src) {
          filename += ':' + src.line + ':' + src.col;
        }
        filename += '<script>';
        core.resourceLoader.enqueue(this, this._eval, filename)(null, this.text);
      }
    });
  },
  proto: {
    _eval: function(text, filename) {
      core.languageProcessors[this.language](this, text, filename);
    },
    get language() {
      var type = this.type || "text/javascript";
      return type.split("/").pop().toLowerCase();
    },
    get text() {
      return this.children.item(0).value;
    },
    set text(text) {
      if (!this.children.item(0)) {
        this.appendChild(this.ownerDocument.createTextNode(text));
      }
    }
  },
  attributes : [
    {prop: 'defer', 'type': 'boolean'},
    'htmlFor',
    'event',
    'charset',
    'type',
    'src'
  ]
})

define('HTMLTableElement', {
  tagName: 'TABLE',
  proto: {
    get caption() {
      return firstChild(this, 'CAPTION');
    },
    get tHead() {
      return firstChild(this, 'THEAD');
    },
    get tFoot() {
      return firstChild(this, 'TFOOT');
    },
    get rows() {
      if (!this._rows) {
        var table = this;
        this._rows = new core.HTMLCollection(function() {
          var sections = [table.tHead].concat(table.tBodies.toArray(), table.tFoot).filter(function(s) { return !!s });

          if (sections.length == 0) {
            return core.mapDOMNodes(table, false, function(el) {
              return el.tagName == 'TR';
            });
          }

          return sections.reduce(function(prev, s) {
            return prev.concat(s.rows.toArray());
          }, []);

        });
      }
      return this._rows;
    },
    get tBodies() {
      if (!this._tBodies) {
        this._tBodies = descendants(this, 'TBODY', false);
      }
      return this._tBodies;
    },
    createTHead: function() {
      var el = this.tHead;
      if (!el) {
        el = this.ownerDocument.createElement('THEAD');
        this.appendChild(el);
      }
      return el;
    },
    deleteTHead: function() {
      var el = this.tHead;
      if (el) {
        el.parentNode.removeChild(el);
      }
    },
    createTFoot: function() {
      var el = this.tFoot;
      if (!el) {
        el = this.ownerDocument.createElement('TFOOT');
        this.appendChild(el);
      }
      return el;
    },
    deleteTFoot: function() {
      var el = this.tFoot;
      if (el) {
        el.parentNode.removeChild(el);
      }
    },
    createCaption: function() {
      var el = this.caption;
      if (!el) {
        el = this.ownerDocument.createElement('CAPTION');
        this.appendChild(el);
      }
      return el;
    },
    deleteCaption: function() {
      var c = this.caption;
      if (c) {
        c.parentNode.removeChild(c);
      }
    },
    insertRow: function(index) {
      var tr = this.ownerDocument.createElement('TR');
      if (this.childNodes.length === 0) {
        this.appendChild(this.ownerDocument.createElement('TBODY'));
      }
      var rows = this.rows.toArray();
      if (index < -1 || index > rows.length) {
        throw new core.DOMException(core.INDEX_SIZE_ERR);
      }
      if (index == -1 || (index === 0 && rows.length === 0)) {
        this.tBodies.item(0).appendChild(tr);
      }
      else if (index == rows.length) {
        var ref = rows[index-1];
        ref.parentNode.appendChild(tr);
      }
      else {
        var ref = rows[index];
        ref.parentNode.insertBefore(tr, ref);
      }
      return tr;
    },
    deleteRow: function(index) {
      var rows = this.rows.toArray();
      if (index == -1) {
        index = rows.length-1;
      }
      if (index < 0 || index >= rows.length) {
        throw new core.DOMException(core.INDEX_SIZE_ERR);
      }
      var tr = this.rows[index];
      tr.parentNode.removeChild(tr);
    }
  },
  attributes: [
    'align',
    'bgColor',
    'border',
    'cellPadding',
    'cellSpacing',
    'frame',
    'rules',
    'summary',
    'width'
  ]
});

define('HTMLTableCaptionElement', {
  tagName: 'CAPTION',
  attributes: [
    'align'
  ]
});

define('HTMLTableColElement', {
  tagNames: ['COL','COLGROUP'],
  attributes: [
    'align',
    {prop: 'ch', attr: 'char'},
    {prop: 'chOff', attr: 'charoff'},
    {prop: 'span', type: 'long'},
    'vAlign',
    'width',
  ]
});

define('HTMLTableSectionElement', {
  tagNames: ['THEAD','TBODY','TFOOT'],
  proto: {
    get rows() {
      if (!this._rows) {
        this._rows = descendants(this, 'TR', false);
      }
      return this._rows;
    },
    insertRow: function(index) {
      var tr = this.ownerDocument.createElement('TR');
      var rows = this.rows.toArray();
      if (index < -1 || index > rows.length) {
        throw new core.DOMException(core.INDEX_SIZE_ERR);
      }
      if (index == -1 || index == rows.length) {
        this.appendChild(tr);
      }
      else {
        var ref = rows[index];
        this.insertBefore(tr, ref);
      }
      return tr;
    },
    deleteRow: function(index) {
      var rows = this.rows.toArray();
      if (index == -1) {
        index = rows.length-1;
      }
      if (index < 0 || index >= rows.length) {
        throw new core.DOMException(core.INDEX_SIZE_ERR);
      }
      var tr = this.rows[index];
      this.removeChild(tr);
    }
  },
  attributes: [
    'align',
    {prop: 'ch', attr: 'char'},
    {prop: 'chOff', attr: 'charoff'},
    {prop: 'span', type: 'long'},
    'vAlign',
    'width',
  ]
});

define('HTMLTableRowElement', {
  tagName: 'TR',
  proto: {
    get cells() {
      if (!this._cells) {
        this._cells = new core.HTMLCollection(core.mapper(this, function(n) {
          return n.nodeName == 'TD' || n.nodeName == 'TH';
        }, false));
      }
      return this._cells;
    },
    get rowIndex() {
      return closest(this, 'TABLE').rows.toArray().indexOf(this);
    },

    get sectionRowIndex() {
      return this.parentNode.rows.toArray().indexOf(this);
    },
    insertCell: function(index) {
      var td = this.ownerDocument.createElement('TD');
      var cells = this.cells.toArray();
      if (index < -1 || index > cells.length) {
        throw new core.DOMException(core.INDEX_SIZE_ERR);
      }
      if (index == -1 || index == cells.length) {
        this.appendChild(td);
      }
      else {
        var ref = cells[index];
        this.insertBefore(td, ref);
      }
      return td;
    },
    deleteCell: function(index) {
      var cells = this.cells.toArray();
      if (index == -1) {
        index = cells.length-1;
      }
      if (index < 0 || index >= cells.length) {
        throw new core.DOMException(core.INDEX_SIZE_ERR);
      }
      var td = this.cells[index];
      this.removeChild(td);
    }
  },
  attributes: [
    'align',
    'bgColor',
    {prop: 'ch', attr: 'char'},
    {prop: 'chOff', attr: 'charoff'},
    'vAlign'
  ]
});

define('HTMLTableCellElement', {
  tagNames: ['TH','TD'],
  proto: {
    get headers() {
      var cellIndex = this.cellIndex,
          headings  = [],
          siblings  = this.parentNode.getElementsByTagName(this.tagName);

      for (var i=0; i<siblings.length; i++) {
        if (siblings.item(i).cellIndex >= cellIndex) {
          break;
        }
        headings.push(siblings.item(i).id);
      }

      return headings.join(' ');
    },
    get cellIndex() {
      return closest(this, 'TR').cells.toArray().indexOf(this);
    }
  },
  attributes: [
    'abbr',
    'align',
    'axis',
    'bgColor',
    {prop: 'ch', attr: 'char'},
    {prop: 'chOff', attr: 'charoff'},
    {prop: 'colSpan', type: 'long'},
    'height',
    {prop: 'noWrap', type: 'boolean'},
    {prop: 'rowSpan', type: 'long'},
    'scope',
    'vAlign',
    'width'
  ]
});

define('HTMLFrameSetElement', {
  tagName: 'FRAMESET',
  attributes: [
    'cols',
    'rows'
  ]
});

/*
  This is my shoddy attempt at frames. There are two problems here:
   + keeping the DOM free of BOM stuff (innerHTML, etc)
   + asynchronously loading the contents of the frame which should be fixable
     using the test suite's 'checkInitialization' method
*/
define('HTMLFrameElement', {
  tagName: 'FRAME',
  proto: {
    setAttribute: function(name, value) {
      core.HTMLElement.prototype.setAttribute.call(this, name, value);
      if (name === "src") {
        if (this._contentDocument) {
          delete this._contentDocument; // TODO: better cleanup
        }
        this._contentDocument = new core.HTMLDocument({
          url: value,
          documentRoot: this.ownerDocument._documentRoot
        });

        core.resourceLoader.load(this, value, function(html, filename) {
          this._contentDocument.write(html);
          this._contentDocument.close();
        });
      }
    },
    _contentDocument : null,
    get contentDocument() {
      return this._contentDocument;
    }
  },
  attributes: [
    'frameBorder',
    'longDesc',
    'marginHeight',
    'marginWidth',
    'name',
    {prop: 'noResize', type: 'boolean'},
    'scrolling',
    {prop: 'src', type: 'string', write: false}
  ]
});

define('HTMLIFrameElement', {
  tagName: 'IFRAME',
  proto: {
    _contentDocument : null,
    get contentDocument() {
      if (this._contentDocument === null) {
        this._contentDocument = new core.HTMLDocument();
      }
      return this._contentDocument;
    }
  },
  attributes: [
    'align',
    'frameBorder',
    'height',
    'longDesc',
    'marginHeight',
    'marginWidth',
    'name',
    'scrolling',
    'src',
    'width'
  ]
});

exports.define = define;
exports.dom = {
  level2 : {
    html : core
  }
}
<|MERGE_RESOLUTION|>--- conflicted
+++ resolved
@@ -267,38 +267,6 @@
   get URL() {
     return this._URL;
   },
-<<<<<<< HEAD
-=======
-  _queue: {
-    tail: null,
-    push: function(callback) {
-      var q = this;
-      var item = {
-        prev: q.tail,
-        check: function() {
-          if ((this.data || this.err) && !this.prev) {
-            callback(this.err, this.data);
-            q.tail = this.next;
-            if (this.next) {
-              this.next.prev = null;
-              this.next.check();
-            }
-          }
-        }
-      };
-      if (q.tail) {
-        q.tail.next = item;
-      }
-      q.tail = item;
-      return function(err, data) {
-        item.err = err;
-        item.data = data;
-        item.check();
-      };
-    }
-  },
-
->>>>>>> 48675596
   get images() {
     return this.getElementsByTagName('IMG');
   },
