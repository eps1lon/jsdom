{
    "name": "jsdom",
    "version": "0.2.15",
    "description": "A javascript implementation of the W3C DOM",
    "keywords": [
      "dom",
      "w3c",
      "javascript"
    ],
    "maintainers": [{
      "name": "Elijah Insua",
      "email": "tmpvar@gmail.com",
      "url": "http://tmpvar.com"
    }],
    "contributors": [
      {
        "name":  "Vincent Greene",
        "email": "ulteriorlife@gmail.com"
      },
      {
        "name":  "Dav Glass",
        "email": "davglass@gmail.com"
      },
      {
        "name":  "Felix Gnass",
        "email": "fgnass@gmail.com"
      },
      {
        "name":  "Charlie Robbins",
        "email": "charlie.robbins@gmail.com"
      },
      {
        "name":  "Aria Stewart",
        "email": "aredridel@nbtsc.org"
      },
      {
        "name":  "Matthew",
        "email": "N.A.",
        "url":   "http://github.com/matthewpflueger/"
      },
      {
        "name":  "Olivier El Mekki",
        "email": "unknown",
        "url":   "http://blog.olivier-elmekki.com/"
      },
      {
        "name":  "Shimon Dookdin",
        "email": "helpmepro1@gmail.com"
      },
      {
        "name":  "Daniel Cassidy",
        "email": "mail@danielcassidy.me.uk",
        "url":   "http://www.danielcassidy.me.uk/"
      },
      {
        "name":  "Sam Ruby",
        "email": "N/A",
        "url":   "http://intertwingly.net/blog/"
      },
      {
        "name":  "hij1nx",
        "url":   "http://github.com/hij1nx"
      },
      {
        "name":  "Yonathan Randolph",
        "url":   "http://github.com/yonran"
      },
      {
        "name":  "Martin Davis",
        "url":   "http://github.com/waslogic"
      },
      {
        "name":  "Andreas Lind Petersen",
        "email": "andreas@one.com"
      },
      {
        "name":  "d-ash",
        "url":   "http://github.com/d-ash"
      },
      {
        "name":  "Robin Zhong",
        "email": "fbzhong@gmail.com"
      },
      {
        "name":  "Alexander Flatter",
        "email": "flatter@gmail.com"
      },
      {
        "name":  "Heng Liu",
        "email": "liucougar@gmail.com"
      },
      {
        "name":  "Brian McDaniel",
        "url":   "http://github.com/brianmcd"
      },
      {
        "name":  "John Hurliman",
        "email": "jhurliman@jhurliman.org"
      },
      {
        "name":  "Jimmy Mabey"
      },
      {
        "name":  "Gregory Tomlinson"
      },
      {
        "name":  "Jason Davies",
        "url":   "http://www.jasondavies.com/"
      },
      {
        "name":  "Josh Marshall",
        "url":   "http://www.ponderingtheobvious.com/"
      },
      {
        "name" : "Jason Priestley",
        "url" : "https://github.com/jhp"
      },
      {
        "name" : "Derek Lindahl",
        "url" : "https://github.com/dlindahl"
      },
      {
        "name" : "Chris Roebuck",
        "email" : "chris@quillu.com",
        "url" : "http://www.quillu.com"
      },
      {
        "name" : "Avi Deitcher",
        "url" : "https://github.com/deitch"
      },
      {
        "name": "Nao Iizuka",
        "email": "iizuka@kyu-mu.net",
        "url": "https://github.com/iizukanao"
      },
      {
        "name" : "Peter Perenyi",
        "web" : "https://github.com/sinegar"
      },
      {
         "name" : "Tiago Rodrigues",
         "email" : "tmcrodrigues@gmail.com",
         "web" : "http://trodrigues.net"
      },
      {
<<<<<<< HEAD
         "name" : "Samori Gorse",
         "email" : "samorigorse@gmail.com",
         "web" : "http://github.com/shinuza"
=======
         "name" : "John Roberts",
         "email" : "jroberts@logitech.com"
>>>>>>> e9414764
      }
    ],
    "bugs": {
        "email": "tmpvar@gmail.com",
        "url": "http://github.com/tmpvar/jsdom/issues"
    },
    "licenses": [
        {
            "type": "MIT",
            "url": "http://github.com/tmpvar/jsdom/blob/master/LICENSE.txt"
        }
    ],
    "repositories": [
        {
            "type": "git",
            "url": "http://github.com/tmpvar/jsdom.git"
        }
    ],
    "implements": [
        "http://www.w3.org/TR/REC-DOM-Level-1"
    ],
    "dependencies": {
       "htmlparser" : "1.x",
       "request"    : "2.x",
       "cssom"      : "0.2.x",
       "contextify" : "0.1.x"
    },
    "optionalDependencies": {
       "contextify" : "0.1.x"
    },
    "devDependencies" : {
      "nodeunit" : ">=0.5.x",
      "console.log" : "*",
      "optimist"   : "*"
    },
    "engines" : { "node" : ">=0.1.9" },
    "directories": {
        "lib": "./lib/jsdom"
    },
    "main": "./lib/jsdom"
}<|MERGE_RESOLUTION|>--- conflicted
+++ resolved
@@ -143,14 +143,13 @@
          "web" : "http://trodrigues.net"
       },
       {
-<<<<<<< HEAD
-         "name" : "Samori Gorse",
-         "email" : "samorigorse@gmail.com",
-         "web" : "http://github.com/shinuza"
-=======
-         "name" : "John Roberts",
-         "email" : "jroberts@logitech.com"
->>>>>>> e9414764
+        "name" : "Samori Gorse",
+        "email" : "samorigorse@gmail.com",
+        "web" : "http://github.com/shinuza"
+      },
+      {
+        "name" : "John Roberts",
+        "email" : "jroberts@logitech.com"
       }
     ],
     "bugs": {
