--- conflicted
+++ resolved
@@ -125,11 +125,7 @@
       }
     ],
     "bugs": {
-<<<<<<< HEAD
         "email": "tmpvar@gmail.com",
-=======
-        "mail": "tmpvar@gmail.com",
->>>>>>> 8f184021
         "url": "http://github.com/tmpvar/jsdom/issues"
     },
     "licenses": [
