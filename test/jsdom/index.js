<<<<<<< HEAD
// var testcase = require('nodeunit').testCase;
var path = require("path");
var jsdom = require('../../lib/jsdom');
=======
var path = require("path"),
    fs   = require("fs");
    
exports.tests = {
>>>>>>> 5cad45a1

exports.tests = {
  build_window: function(test) {
    var window = jsdom.jsdom().createWindow();
    test.notEqual(window, null, 'window should not be null');
    test.notEqual(window.document, null, 'window.document should not be null');
    test.done();
  },

  jsdom_takes_html: function(test) {
    var document = jsdom.jsdom('<a id="test" href="#test">');
    test.equal(document.getElementById("test").getAttribute("href"), '#test', 'Passing html into jsdom() should populate the resulting doc');
    test.done();
  },

  jsdom_method_creates_default_document: function(test) {
    var doc = jsdom.jsdom();
    test.equal(doc.documentElement.nodeName, 'HTML', 'Calling jsdom.jsdom() should automatically populate the doc');
    test.done();
  },

  jquerify: function(test) {
    var jQueryFile = __dirname + "/../../example/jquery/jquery.js",
    jQueryUrl = "http://code.jquery.com/jquery-1.4.4.min.js";

    function tmpWindow() {
      return jsdom.jsdom(null, null, {documentRoot: __dirname}).createWindow();
    }

    // TODO: may need to run this as two different tests... the test seems to be ending before the second callback is happening
    function testFunction(window, jQuery) {
      test.notEqual(window.jQuery.find, null, 'window.jQuery.find should not be null');
      test.notEqual(jQuery.find, null, 'jQuery.find should not be null');
      jQuery("body").html('<p id="para"><a class="link">click <em class="emph">ME</em></a></p>');
      var res = jQuery("#para .emph").text();
      var res2 = jQuery("a.link .emph").text();
      test.equal(jQuery('p#para a.link',window.document.body).attr('class'), 'link', "selecting from body");
      test.strictEqual(jQuery('body').jquery, '1.4.4', 'jQuery version 1.4.4');
      test.equal(res, "ME", "selector should work as expected");
      test.equal(res2, "ME", "selector should work as expected");
    };

    // test.expect(12);
    jsdom.jQueryify(tmpWindow(), jQueryFile, testFunction);
    jsdom.jQueryify(tmpWindow(), jQueryUrl, testFunction);
    test.done();
  },

  env_with_absolute_file: function(test) {
    jsdom.env({
      html: path.join(__dirname, 'files', 'env.html'),
      scripts: [path.join(__dirname, '..', '..', 'example', 'jquery', 'jquery.js')],
      done: function(errors, window) {
		test.equal(errors, null, 'errors should be null');
        var $ = window.jQuery, text = 'Let\'s Rock!';
        $('body').text(text);
        test.equal($('body').text(), text, 'jsdom.env() should load jquery, a document and add some text to the body');
	test.done();
      }
    });
  },

  env_with_html: function(test) {
    var html = "<html><body><p>hello world!</p></body></html>";
    jsdom.env({
      html: html,
      done: function(errors, window) {
	test.equal(errors, null, 'errors should be null');
        test.notEqual(window.location, null, 'window.location should not be null');
        test.done();
      }
    })
  },

<<<<<<< HEAD
  env_with_non_existant_script: function(test) {
=======
  env_with_overridden_url : function() {
    var html = "<html><body><p>hello world!</p></body></html>";
    jsdom.env({
      html : html,
      url  : 'http://www.example.com/',
      done : function(errors, window) {
        assertNull("error should be null", errors);
        assertEquals("location can be overriden by config.url",
                     "http://www.example.com/",
                     window.location.href);
      }
    })
  },

  env_with_non_existant_script : function() {
>>>>>>> 5cad45a1
    var html = "<html><body><p>hello world!</p></body></html>";
    jsdom.env({
      html: html,
      scripts: ['path/to/invalid.js', 'another/invalid.js'],
      done: function(errors, window) {
        test.notEqual(errors, null, 'errors should not be null');
        test.equal(errors.length, 2, 'errors is an array')
        test.notEqual(window.location, null, 'window.location should not be null');
        test.done();
      }
    });
  },

  env_with_url: function(test) {
    // spawn an http server
<<<<<<< HEAD
    var routes = {"/js": "window.attachedHere = 123", "/html": "<a href='/path/to/hello'>World</a>"},
        server = require("http").createServer(function(req, res) {
          res.writeHead(200, {"Content-length": routes[req.url].length});
          res.end(routes[req.url]);
        }),
        cb = function() {
          jsdom.env({
            html: "http://127.0.0.1:64000/html",
            scripts: "http://127.0.0.1:64000/js",
            done: function(errors, window) {
              server.close();
              if (errors) {
                test.ok(false, errors.message)
              } else {
                test.notEqual(window.location, null, 'window.location should not be null');
                test.equal(window.attachedHere, 123, 'script should execute on our window');
                test.equal(window.document.getElementsByTagName("a").item(0).innerHTML, 'World', 'anchor text');
              }
              test.done();
            }
          });
        };
    server.listen(64000, '127.0.0.1', cb);
  },
=======
    var
    routes = {
      "/js" : "window.attachedHere = 123",
      "/html" : "<a href='/path/to/hello'>World</a>"
    },
    server = require("http").createServer(function(req, res) {
      res.writeHead(200, {
        "Content-length" : routes[req.url].length
      });
      res.end(routes[req.url]);
    }),
    html = "<html><body><p>hello world!</p></body></html>";

    server.listen(64000);

    jsdom.env({
      html    : "http://127.0.0.1:64000/html",
      scripts : "http://127.0.0.1:64000/js",
      done    : function(errors, window) {
        server.close();
        assertNull("error should not be null", errors);
        assertEquals("location should be html url by default",
                     "http://127.0.0.1:64000/html",
                     window.location.href);
        assertEquals("script should execute on our window", window.attachedHere, 123);
        assertEquals("anchor text", window.document.getElementsByTagName("a").item(0).innerHTML, 'World');
      }
    });
  },
  
  env_with_src : function() {
    var
    html = "<html><body><p>hello world!</p></body></html>",
    src  = "window.attachedHere = 123";

    jsdom.env({
      html    : html,
      src     : src,
      done    : function(errors, window) {
        assertNull("error should not be null", errors);
        assertNotNull("window should be valid", window.location);
        assertEquals("script should execute on our window", window.attachedHere, 123);
        assertEquals("anchor text", window.document.getElementsByTagName("p").item(0).innerHTML, 'hello world!');
      }
    });
  },
  
  env_processArguments_invalid_args : function() {
    var caught = 0;

    try {
      jsdom.env.processArguments();
    } catch (e) {
      caught++;
    }

    try {
      jsdom.env.processArguments({});
    } catch (e) {
      caught++;
    }

    try {
      jsdom.env.processArguments([{
        html : 'abc123'
      }]);
    } catch (e) {
      caught++;
    }
>>>>>>> 5cad45a1

  env_processArguments_invalid_args: function(test) {
    test.throws(function(){ jsdom.env.processArguments(); });
    test.throws(function(){ jsdom.env.processArguments({}); });
    test.throws(function(){ jsdom.env.processArguments([{html: 'abc123'}]); });
    test.throws(function(){ jsdom.env.processArguments([{done: function(){}}]); });
    test.done();
  },

<<<<<<< HEAD
  env_processArguments_config_object: function(test) {
    var config = jsdom.env.processArguments([{html: "", done: function(){}}]);
    test.notEqual(config.done, null, 'config.done should not be null');
    test.notEqual(config.html, null, 'config.html should not be null');
    test.done();
=======
  env_processArguments_object_and_callback : function() {
    var config = jsdom.env.processArguments([{
      html    : "",
      scripts : ['path/to/some.js', 'another/path/to.js'],
      url     : 'http://www.example.com/'
    },
    function() {}
    ]);

    assertNotNull("has done", config.done);
    assertNotNull("has html", config.html);
    assertNotNull('has url', config.url);
    assertEquals('has code', 2, config.scripts.length);
>>>>>>> 5cad45a1
  },

  env_processArguments_object_and_callback: function(test) {
    var config = jsdom.env.processArguments([{html: "", scripts: ['path/to/some.js', 'another/path/to.js']}, function(){}]);
    test.notEqual(config.done, null, 'config.done should not be null');
    test.notEqual(config.html, null, 'config.html should not be null');
    test.equal(config.scripts.length, 2, 'has code');
    test.done();
  },

  env_processArguments_all_args_no_config: function(test) {
    var config = jsdom.env.processArguments(["<html></html>", ['script.js'], function(){}]);
    test.notEqual(config.done, null, 'config.done should not be null');
    test.notEqual(config.html, null, 'config.html should not be null');
    test.equal(config.scripts.length, 1, 'script length should be 1');
    test.done();
  },

<<<<<<< HEAD
  env_processArguments_all_args_with_config: function(test) {
    var config = jsdom.env.processArguments(["<html></html>", ['script.js'], {features: []}, function(){}]);
    test.notEqual(config.done, null, 'config.done should not be null');
    test.notEqual(config.html, null, 'config.html should not be null');
    test.equal(config.scripts.length, 1, 'script length should be 1');
    test.notEqual(config.config.features, null, 'config.config.features should not be null');
    test.done();
=======
  env_processArguments_all_args_with_config : function() {
    var config = jsdom.env.processArguments([
      "<html></html>",
      ['script.js'],
      { features : [], url: 'http://www.example.com/' },
      function() {},
    ]);

    assertNotNull("has done", config.done);
    assertNotNull("has html", config.html);
    assertNotNull('has url', config.url);
    assertEquals('script length should be 1', 1, config.scripts.length);
    assertNotNull("has config.features", config.config.features);
>>>>>>> 5cad45a1
  },

  plain_window_document: function(test) {
    var window = (jsdom.createWindow());
	test.strictEqual(typeof window.document, 'undefined', 'jsdom.createWindow() should create a documentless window');
    test.done();
  },

  appendChild_to_document_with_existing_documentElement: function(test) {
    test.expect(2);
    t = function(){
      try {
        var doc = jsdom.jsdom();
        doc.appendChild(doc.createElement('html'));
      } catch (e) {
        test.equal(e.code, 3, 'Should throw HIERARCHY_ERR')
        code = e.code;
        throw(e);
      }
    };
    test.throws(t);
    test.done();
  },

  // TODO: break into two tests
  apply_jsdom_features_at_build_time: function(test) {
    var doc  = new (jsdom.defaultLevel.Document)(),
        doc2 = new (jsdom.defaultLevel.Document)(),
        defaults = jsdom.defaultDocumentFeatures;
    jsdom.applyDocumentFeatures(doc);
    for (var i=0; i<defaults.length; i++) {
      test.ok(doc.implementation.hasFeature(defaults[i]), 'Document has all of the default features');
    }
    jsdom.applyDocumentFeatures(doc2, {'FetchExternalResources': false});
    test.ok(doc2.implementation.hasFeature('ProcessExternalResources'), 'Document has ProcessExternalResources');
    test.equal(doc2.implementation.hasFeature('FetchExternalResources'), false, 'Document does not have \'FetchExternalResources\'');
    test.done();
  },

  ensure_scripts_can_be_disabled_via_options_features: function(test) {
    var html = '\
<html>\
  <head>\
    <script type="text/javascript" src="./files/hello.js"></script>\
  </head>\
  <body>\
    <span id="test">hello from html</span>\
  </body>\
</html>';

    var doc = jsdom.jsdom(html);
    doc.onload = function() {
      test.equal(doc.getElementById("test").innerHTML, 'hello from javascript', 'js should be executed');
    };

    var doc2 = jsdom.jsdom(html, null, {features: {FetchExternalResources: ['script'], ProcessExternalResources: false}});
    doc2.onload = function() {
      test.equal(doc2.getElementById("test").innerHTML, 'hello from html', 'js should not be executed (doc2)');
    }
    test.done();
  },

  importNode: function(test) {
    test.doesNotThrow(function() {
      var doc1 = jsdom.jsdom('<html><body><h1 id="headline">Hello <span id="world">World</span></h1></body></html>'),
          doc2 = jsdom.jsdom();
      doc2.body.appendChild(doc2.importNode(doc1.getElementById('headline'), true));
      doc2.getElementById('world').className = 'foo';
    });
    test.done();
  },

  window_is_augmented_with_dom_features: function(test) {
    var document = jsdom.jsdom(),
        window   = document.createWindow();
	test.ok(window._augmented, 'window must be augmented');
    test.notEqual(window.Element, null, 'window.Element should not be null');
    test.done();
  },

  queryselector: function(test) {
    var html = '<html><body><div id="main"><p>Foo</p><p>Bar</p></div></body></html>',
        document = jsdom.jsdom(html, null, {features: {'QuerySelector': true}}),
        div = document.body.children.item(0);
    var element = document.querySelector("#main p");
    test.equal(element, div.children.item(0), 'p and first-p');
    var element2 = div.querySelector("p");
    test.equal(element2, div.children.item(0), 'p and first-p');
    test.done();
  },

  // TODO: look into breaking into a testcase
  queryselectorall: function(test) {
    var html = '<html><body><div id="main"><p>Foo</p><p>Bar</p></div></body></html>',
        document = jsdom.jsdom(html, null, {features: {'QuerySelector': true}}),
        div = document.body.children.item(0),
        elements = document.querySelectorAll("#main p");
    test.equal(elements.length, 2, 'two results');
    test.equal(elements.item(0), div.children.item(0), 'p and first-p');
    test.equal(elements.item(1), div.children.item(1), 'p and second-p');
    var elements2 = div.querySelectorAll("p");
    test.equal(elements2.length, 2, 'two results');
    test.equal(elements2.item(0), div.children.item(0), 'p and first-p');
    test.equal(elements2.item(1), div.children.item(1), 'p and second-p');
    var elements3 = div.querySelectorAll("#main p");
    test.equal(elements3.length, 2, 'two results');
    test.equal(elements3.item(0), div.children.item(0), 'p and first-p');
    test.equal(elements3.item(1), div.children.item(1), 'p and second-p');
    var topNode = document.createElement('p'),
        newNode = document.createElement('p');
    topNode.id = "fuz";
    newNode.id = "buz";
    topNode.appendChild(newNode);
    var elements4 = topNode.querySelectorAll("#fuz #buz");
    test.equal(elements4.length, 1, 'one result');
    test.equal(elements4.item(0), newNode, 'newNode and first-p');
    test.done();
  },

  // TODO: look into breaking into a testcase
  scripts_share_a_global_context: function(test) {
    var window = jsdom.jsdom('<html><head><script type="text/javascript">\
hello = "hello";\
window.bye = "good";\
var abc = 123;\
</script><script type="text/javascript">\
hello += " world";\
bye = bye + "bye";\
(function() {\
  var hidden = "hidden";\
  window.exposed = hidden;\
  this.imOnAWindow = true;\
})();\
</script></head><body></body></html>').createWindow();

<<<<<<< HEAD
    test.equal(window.hello, "hello world", 'window should be the global context');
    test.equal(window.bye, "goodbye", 'window should be the global context');
    test.equal(window.abc, 123, 'local vars should not leak out to the window');
    test.strictEqual(window.hidden, undefined, 'vars in a closure are safe');
    test.equal(window.exposed, 'hidden', 'vars exposed to the window are global');
    test.done();
=======
   assertEquals("window should be the global context",
                "hello world", window.hello);

   assertEquals("window should be the global context",
                "goodbye", window.bye);

   assertEquals('local vars should not leak out to the window',
                123, window.abc);

   assertTrue('vars in a closure are safe', typeof window.hidden === 'undefined');
   assertEquals('vars exposed to the window are global', 'hidden', window.exposed);
   assertTrue('setting this in the outer context should apply to the window', window.imOnAWindow);
>>>>>>> 5cad45a1
  },

  url_resolution: function(test) {
    var html = '\
  <html>\
    <head></head>\
    <body>\
      <a href="http://example.com" id="link1">link1</a>\
      <a href="/local.html" id="link2">link2</a>\
      <a href="local.html" id="link3">link3</a>\
      <a href="../../local.html" id="link4">link4</a>\
      <a href="#here" id="link5">link5</a>\
      <a href="//example.com/protocol/avoidance.html" id="link6">protocol</a>\
    </body>\
  </html>'

    function testLocal() {
      var url = '/path/to/docroot/index.html'
      var doc = jsdom.jsdom(html, null, {url: url});
      test.equal(doc.getElementById("link1").href, 'http://example.com', 'Absolute URL should be left alone');
      test.equal(doc.getElementById("link2").href, '/local.html', 'Relative URL should be resolved');
      test.equal(doc.getElementById("link3").href, '/path/to/docroot/local.html', 'Relative URL should be resolved');
      test.equal(doc.getElementById("link4").href, '/path/local.html', 'Relative URL should be resolved');
      test.equal(doc.getElementById("link5").href, '/path/to/docroot/index.html#here', 'Relative URL should be resolved');
      //test.equal(doc.getElementById("link6").href, '//prototol/avoidance.html', 'Protocol-less URL should be resolved');
    }

    function testRemote() {
      var url = 'http://example.com/path/to/docroot/index.html'
      var doc = jsdom.jsdom(html, null, {url: url});
      test.equal(doc.getElementById("link1").href, 'http://example.com', 'Absolute URL should be left alone');
      test.equal(doc.getElementById("link2").href, 'http://example.com/local.html', 'Relative URL should be resolved');
      test.equal(doc.getElementById("link3").href, 'http://example.com/path/to/docroot/local.html', 'Relative URL should be resolved');
      test.equal(doc.getElementById("link4").href, 'http://example.com/path/local.html', 'Relative URL should be resolved');
      test.equal(doc.getElementById("link5").href, 'http://example.com/path/to/docroot/index.html#here', 'Relative URL should be resolved');
      test.equal(doc.getElementById("link6").href, 'http://example.com/protocol/avoidance.html', 'Relative URL should be resolved');
    }

    function testBase() {
      var url  = 'blahblahblah-invalid',
          doc  = jsdom.jsdom(html, null, {url: url}),
          base = doc.createElement("base");
      base.href = 'http://example.com/path/to/docroot/index.html';
      doc.getElementsByTagName("head").item(0).appendChild(base);
      test.equal(doc.getElementById("link1").href, 'http://example.com', 'Absolute URL should be left alone');
      test.equal(doc.getElementById("link2").href, 'http://example.com/local.html', 'Relative URL should be resolved');
      test.equal(doc.getElementById("link3").href, 'http://example.com/path/to/docroot/local.html', 'Relative URL should be resolved');
      test.equal(doc.getElementById("link4").href, 'http://example.com/path/local.html', 'Relative URL should be resolved');
      test.equal(doc.getElementById("link5").href, 'http://example.com/path/to/docroot/index.html#here', 'Relative URL should be resolved');
      test.equal(doc.getElementById("link6").href, 'http://example.com/protocol/avoidance.html', 'Relative URL should be resolved');
    }

    testLocal();
    testRemote();
    testBase();
    test.done();
  },

  numeric_values: function(test) {
    var html = '\
            <html>\
              <body>\
                <td data-year="2011" data-month="0" data-day="9">\
                  <a href="#" class=" ">9</a> \
                </td>\
              </body>\
            </html>',
<<<<<<< HEAD
        document = jsdom.jsdom(html),
        a = document.body.children.item(0);
    a.innerHTML = 9;
    a.setAttribute('id', 123);
    test.strictEqual(a.innerHTML, '9', 'Element stringify');
    test.strictEqual(a.getAttributeNode('id').nodeValue, '123', 'Attribute stringify');
    test.done();
  },
=======
          document = jsdom.jsdom(html),
          a        = document.body.children.item(0);

      a.innerHTML = 9;
      a.setAttribute('id', 123);

      assertTrue("Element stringify", "9" === a.innerHTML);
      assertTrue("Attribute stringify",
                 "123" === a.getAttributeNode('id').nodeValue);
    },
    auto_tostring : function() {
      var buffer = fs.readFileSync(__dirname + "/files/env.html"),
          caught = false,
          dom    = null,
          count  = 0;

      try {
        dom = jsdom.jsdom(buffer);
      } catch (e) {
        caught = true;
      }
>>>>>>> 5cad45a1

  auto_tostring: function(test) {
    var buffer = require("fs").readFileSync(__dirname + "/files/env.html"),
        dom;
    test.doesNotThrow(function(){ dom = jsdom.jsdom(buffer); }, 'buffers should automatically be stringified');
    test.equal(dom.documentElement.getElementsByTagName("*").length, 3, 'should parse as per usual')
    test.done();
  },

<<<<<<< HEAD
  document_should_expose_location: function(test) {
    var window = jsdom.jsdom("").createWindow();
    test.strictEqual(window.document.location, window.location, 'document.location and window.location');
    test.done();
  }
=======
    document_should_expose_location : function() {
      var window = jsdom.jsdom("").createWindow();
      assertTrue('document.location and window.location', 
                   window.document.location === window.location);
    },

    script_execution_in_body : function() {
      var window, caught = false;
      
      try {
        window = jsdom.jsdom('<html><body><script>document.body.innerHTML = "monkey"</script></body></html>').createWindow();
      } catch (e) {
        console.log(e.stack)
        caught = true;
      }
      assertFalse('execution should work as expected', caught);
    },

    mutation_events : function() {
      var document = jsdom.jsdom();
      document.implementation.addFeature('MutationEvents', '2.0');
      var created = '';
      var removed = '';
      document.addEventListener('DOMNodeInserted', function(ev) {
        created += ev.target.tagName;
      });
      document.addEventListener('DOMNodeRemoved', function(ev) {
        removed += ev.target.tagName;
      });
      var h1 = document.createElement('h1');
      var h2 = document.createElement('h2');
      var h3 = document.createElement('h3');
      document.body.appendChild(h2);
      document.body.insertBefore(h1, h2);
      document.body.insertBefore(h3, null);
      assertEquals("an event should be dispatched for each created element", 'H2H1H3', created);
      document.body.removeChild(h1);
      document.body.insertBefore(h3, h2);
      assertEquals("an event should be dispatched for each removed element", 'H1H3', removed);
    },

    remove_listener_in_handler: function() {
      var document = jsdom.jsdom();
      var h1 = 0, h2 = 0;

      // Event handler that removes itself
      function handler1() {
        h1++;
        document.removeEventListener('click', handler1);
      }

      function handler2() {
        h2++;
      }

      document.addEventListener('click', handler1);
      document.addEventListener('click', handler2);

      var ev = document.createEvent('MouseEvents');
      ev.initEvent('click', true, true);

      document.dispatchEvent(ev);
      assertEquals("handler1 must be called once", 1, h1);
      assertEquals("handler2 must be called once", 1, h2);

      document.dispatchEvent(ev);
      assertEquals("handler1 must be called once", 1, h1);
      assertEquals("handler2 must be called twice", 2, h2);
    },

    childNodes_updates_on_insertChild : function() {
      var window = jsdom.jsdom("").createWindow();
      var div = window.document.createElement("div")
      var text = window.document.createTextNode("bar")
      div.appendChild(text);
      assertEquals("childNodes NodeList should update after appendChild",
                   text, div.childNodes[0])

      text = window.document.createTextNode("bar")
      div.insertBefore(text, null);
      assertEquals("childNodes NodeList should update after insertBefore",
                   text, div.childNodes[1])
    },

    option_set_selected : function() {
      var window = jsdom.jsdom("").createWindow();
      var select = window.document.createElement("select")

      var option0 = window.document.createElement('option');
      select.appendChild(option0);
      option0.setAttribute('selected', 'selected');

      var optgroup = window.document.createElement('optgroup');
      select.appendChild(optgroup);
      var option1 = window.document.createElement('option');
      optgroup.appendChild(option1);

      assertEquals('initially selected', true, option0.selected);
      assertEquals('initially not selected', false, option1.selected);
      assertEquals("options should include options inside optgroup",
                   option1, select.options[1]);

      option1.defaultSelected = true;
      assertEquals('selecting other option should deselect this', false, option0.selected);
      assertEquals('default should not change', true, option0.defaultSelected);
      assertEquals('selected changes when defaultSelected changes', true, option1.selected);
      assertEquals('I just set this', true, option1.defaultSelected);

      option0.defaultSelected = false;
      option0.selected = true;
      assertEquals('I just set this', true, option0.selected);
      assertEquals('selected does not set default', false, option0.defaultSelected);
      assertEquals('should deselect others', false, option1.selected);
      assertEquals('unchanged', true, option1.defaultSelected);
    },
    case_sensitivity_of_markup_missing_html_and_body : function(){
        var spaces = /[ \n]*/g,
            doc1 = jsdom.html("<HTML><BODY></BODY></HTML>").outerHTML.replace(spaces, ''),
            doc2 = jsdom.html("<html><BODY></Body></HTML>").outerHTML.replace(spaces, ''),
            doc3 = jsdom.html("<html><body></body></html>").outerHTML.replace(spaces, ''),
            doc4 = jsdom.html("<body></body>").outerHTML.replace(spaces, ''),
            doc5 = jsdom.html("").outerHTML.replace(spaces, '');

        assertTrue('they should all serialize the same',
            doc1 === doc2 && doc2 == doc3 && doc3 === doc4 && doc4 == doc5)
    },
    children_should_be_available_right_after_document_creation : function() {
      var doc = jsdom.jsdom("<html><body><div></div></body></html>");
      assertTrue("there should be a body, and it should have a child", (doc.body.children[0] !== undefined));
    },
    children_should_be_available_right_after_document_creation_scripts : function() {
      var html = "<html><body>" +
        "<script type='text/javascript'>" +
          "var h = document.createElement('div');" +
          "h.innerHTML = '<div style=\"opacity:0.8\"></div>';" +
          "window.myNode = h.childNodes[0];" +
        "</script>" +
      "</body></html>";

      var window = jsdom.jsdom(html).createWindow();
      assertTrue('msg', !!window.myNode.nodeType);
    },
    fix_for_issue_172 : function(t) {
      jsdom.env("<html><body><script type='text/javascript'></script></body></html>", [
       'jquery.js'
      ], function () {
        //t.done()
      });
    },
    fix_for_issue_221 : function() {
      var html = '<html><head></head><body></body></html>';
      var document = jsdom.jsdom(html);
      var test = document.createElement("div");
      document.body.appendChild(test);
      test.appendChild(document.createTextNode("hello world"));
      assertEquals('Nodelist children should be populated immediately',
                   test.childNodes[0].nodeValue, 'hello world');
    },
    parsing_and_serializing_entities: function() {
        var html = '<html><body><a href="http://example.com/?a=b&amp;c=d">&lt;&aelig;&#x263a;foo</a>';
        var document = jsdom.jsdom(html);
        var anchor = document.getElementsByTagName('a')[0];
        assertEquals("href attribute value should be deentitified",
                     anchor.getAttribute('href'), 'http://example.com/?a=b&c=d');
        assertEquals("nodeValue of text node should be deentitified",
                     anchor.firstChild.nodeValue, '<æ☺foo');
        assertTrue("outerHTML of anchor href should be entitified",
                   anchor.outerHTML.indexOf('http://example.com/?a=b&amp;c=d') !== -1);
        assertTrue("innerHTML of anchor should begin with &lt;",
                   anchor.innerHTML.indexOf("&lt;") === 0);
    }
>>>>>>> 5cad45a1
};<|MERGE_RESOLUTION|>--- conflicted
+++ resolved
@@ -1,13 +1,6 @@
-<<<<<<< HEAD
-// var testcase = require('nodeunit').testCase;
 var path = require("path");
+var fs   = require("fs");
 var jsdom = require('../../lib/jsdom');
-=======
-var path = require("path"),
-    fs   = require("fs");
-    
-exports.tests = {
->>>>>>> 5cad45a1
 
 exports.tests = {
   build_window: function(test) {
@@ -82,25 +75,22 @@
     })
   },
 
-<<<<<<< HEAD
-  env_with_non_existant_script: function(test) {
-=======
-  env_with_overridden_url : function() {
+  env_with_overridden_url : function(test) {
     var html = "<html><body><p>hello world!</p></body></html>";
     jsdom.env({
       html : html,
       url  : 'http://www.example.com/',
       done : function(errors, window) {
-        assertNull("error should be null", errors);
-        assertEquals("location can be overriden by config.url",
-                     "http://www.example.com/",
-                     window.location.href);
+        test.notEqual(null, errors, "error should be null");
+        test.equal("http://www.example.com/",
+                   window.location.href,
+                   "location can be overriden by config.url");
+        test.done();
       }
     })
   },
 
-  env_with_non_existant_script : function() {
->>>>>>> 5cad45a1
+  env_with_non_existant_script : function(test) {
     var html = "<html><body><p>hello world!</p></body></html>";
     jsdom.env({
       html: html,
@@ -116,63 +106,35 @@
 
   env_with_url: function(test) {
     // spawn an http server
-<<<<<<< HEAD
-    var routes = {"/js": "window.attachedHere = 123", "/html": "<a href='/path/to/hello'>World</a>"},
-        server = require("http").createServer(function(req, res) {
+    var routes = {
+      "/js": "window.attachedHere = 123",
+      "/html": "<a href='/path/to/hello'>World</a>"
+    };
+    var server = require("http").createServer(function(req, res) {
           res.writeHead(200, {"Content-length": routes[req.url].length});
           res.end(routes[req.url]);
         }),
-        cb = function() {
-          jsdom.env({
-            html: "http://127.0.0.1:64000/html",
-            scripts: "http://127.0.0.1:64000/js",
-            done: function(errors, window) {
-              server.close();
-              if (errors) {
-                test.ok(false, errors.message)
-              } else {
-                test.notEqual(window.location, null, 'window.location should not be null');
-                test.equal(window.attachedHere, 123, 'script should execute on our window');
-                test.equal(window.document.getElementsByTagName("a").item(0).innerHTML, 'World', 'anchor text');
-              }
-              test.done();
-            }
-          });
-        };
+    var cb = function() {
+      jsdom.env({
+        html: "http://127.0.0.1:64000/html",
+        scripts: "http://127.0.0.1:64000/js",
+        done: function(errors, window) {
+          server.close();
+          if (errors) {
+            test.ok(false, errors.message)
+          } else {
+            test.notEqual(window.location, null, 'window.location should not be null');
+            test.equal(window.attachedHere, 123, 'script should execute on our window');
+            test.equal(window.document.getElementsByTagName("a").item(0).innerHTML, 'World', 'anchor text');
+          }
+          test.done();
+        }
+      });
+    };
     server.listen(64000, '127.0.0.1', cb);
   },
-=======
-    var
-    routes = {
-      "/js" : "window.attachedHere = 123",
-      "/html" : "<a href='/path/to/hello'>World</a>"
-    },
-    server = require("http").createServer(function(req, res) {
-      res.writeHead(200, {
-        "Content-length" : routes[req.url].length
-      });
-      res.end(routes[req.url]);
-    }),
-    html = "<html><body><p>hello world!</p></body></html>";
-
-    server.listen(64000);
-
-    jsdom.env({
-      html    : "http://127.0.0.1:64000/html",
-      scripts : "http://127.0.0.1:64000/js",
-      done    : function(errors, window) {
-        server.close();
-        assertNull("error should not be null", errors);
-        assertEquals("location should be html url by default",
-                     "http://127.0.0.1:64000/html",
-                     window.location.href);
-        assertEquals("script should execute on our window", window.attachedHere, 123);
-        assertEquals("anchor text", window.document.getElementsByTagName("a").item(0).innerHTML, 'World');
-      }
-    });
-  },
-  
-  env_with_src : function() {
+
+  env_with_src : function(test) {
     var
     html = "<html><body><p>hello world!</p></body></html>",
     src  = "window.attachedHere = 123";
@@ -181,37 +143,14 @@
       html    : html,
       src     : src,
       done    : function(errors, window) {
-        assertNull("error should not be null", errors);
-        assertNotNull("window should be valid", window.location);
-        assertEquals("script should execute on our window", window.attachedHere, 123);
-        assertEquals("anchor text", window.document.getElementsByTagName("p").item(0).innerHTML, 'hello world!');
+        test.notEqual(null, errors, "error should not be null");
+        test.notEqual(null, window.location, "window should be valid");
+        test.equal(window.attachedHere, 123, "script should execute on our window")
+        test.equal(window.document.getElementsByTagName("p").item(0).innerHTML, 'hello world!', "anchor text");
+        test.done();
       }
     });
   },
-  
-  env_processArguments_invalid_args : function() {
-    var caught = 0;
-
-    try {
-      jsdom.env.processArguments();
-    } catch (e) {
-      caught++;
-    }
-
-    try {
-      jsdom.env.processArguments({});
-    } catch (e) {
-      caught++;
-    }
-
-    try {
-      jsdom.env.processArguments([{
-        html : 'abc123'
-      }]);
-    } catch (e) {
-      caught++;
-    }
->>>>>>> 5cad45a1
 
   env_processArguments_invalid_args: function(test) {
     test.throws(function(){ jsdom.env.processArguments(); });
@@ -221,14 +160,14 @@
     test.done();
   },
 
-<<<<<<< HEAD
   env_processArguments_config_object: function(test) {
     var config = jsdom.env.processArguments([{html: "", done: function(){}}]);
     test.notEqual(config.done, null, 'config.done should not be null');
     test.notEqual(config.html, null, 'config.html should not be null');
     test.done();
-=======
-  env_processArguments_object_and_callback : function() {
+  },
+
+  env_processArguments_object_and_callback : function(test) {
     var config = jsdom.env.processArguments([{
       html    : "",
       scripts : ['path/to/some.js', 'another/path/to.js'],
@@ -237,11 +176,11 @@
     function() {}
     ]);
 
-    assertNotNull("has done", config.done);
-    assertNotNull("has html", config.html);
-    assertNotNull('has url', config.url);
-    assertEquals('has code', 2, config.scripts.length);
->>>>>>> 5cad45a1
+    test.notEqual(null, config.done, "has done");
+    test.notEqual(null, config.html, "has html");
+    test.notEqual(null, config.url, 'has url');
+    test.equal(2, config.scripts.length, 'has code');
+    test.done();
   },
 
   env_processArguments_object_and_callback: function(test) {
@@ -260,34 +199,25 @@
     test.done();
   },
 
-<<<<<<< HEAD
   env_processArguments_all_args_with_config: function(test) {
-    var config = jsdom.env.processArguments(["<html></html>", ['script.js'], {features: []}, function(){}]);
+    var config = jsdom.env.processArguments(
+      ["<html></html>",
+      ['script.js'],
+      {features: [], url : 'http://www.example.com/'},
+      function(){}
+    ]);
+
     test.notEqual(config.done, null, 'config.done should not be null');
     test.notEqual(config.html, null, 'config.html should not be null');
     test.equal(config.scripts.length, 1, 'script length should be 1');
+    test.equal(config.url, 'http://www.example.com/', 'has url');
     test.notEqual(config.config.features, null, 'config.config.features should not be null');
     test.done();
-=======
-  env_processArguments_all_args_with_config : function() {
-    var config = jsdom.env.processArguments([
-      "<html></html>",
-      ['script.js'],
-      { features : [], url: 'http://www.example.com/' },
-      function() {},
-    ]);
-
-    assertNotNull("has done", config.done);
-    assertNotNull("has html", config.html);
-    assertNotNull('has url', config.url);
-    assertEquals('script length should be 1', 1, config.scripts.length);
-    assertNotNull("has config.features", config.config.features);
->>>>>>> 5cad45a1
   },
 
   plain_window_document: function(test) {
-    var window = (jsdom.createWindow());
-	test.strictEqual(typeof window.document, 'undefined', 'jsdom.createWindow() should create a documentless window');
+    var window = (jsdom.createWindow()); 
+    test.strictEqual(typeof window.document, 'undefined', 'jsdom.createWindow() should create a documentless window');
     test.done();
   },
 
@@ -358,7 +288,7 @@
   window_is_augmented_with_dom_features: function(test) {
     var document = jsdom.jsdom(),
         window   = document.createWindow();
-	test.ok(window._augmented, 'window must be augmented');
+    test.ok(window._augmented, 'window must be augmented');
     test.notEqual(window.Element, null, 'window.Element should not be null');
     test.done();
   },
@@ -418,27 +348,13 @@
 })();\
 </script></head><body></body></html>').createWindow();
 
-<<<<<<< HEAD
     test.equal(window.hello, "hello world", 'window should be the global context');
     test.equal(window.bye, "goodbye", 'window should be the global context');
     test.equal(window.abc, 123, 'local vars should not leak out to the window');
     test.strictEqual(window.hidden, undefined, 'vars in a closure are safe');
     test.equal(window.exposed, 'hidden', 'vars exposed to the window are global');
-    test.done();
-=======
-   assertEquals("window should be the global context",
-                "hello world", window.hello);
-
-   assertEquals("window should be the global context",
-                "goodbye", window.bye);
-
-   assertEquals('local vars should not leak out to the window',
-                123, window.abc);
-
-   assertTrue('vars in a closure are safe', typeof window.hidden === 'undefined');
-   assertEquals('vars exposed to the window are global', 'hidden', window.exposed);
-   assertTrue('setting this in the outer context should apply to the window', window.imOnAWindow);
->>>>>>> 5cad45a1
+    test.equal(window.imOnAWindow, true, 'setting this in the outer context should apply to the window');
+    test.done();
   },
 
   url_resolution: function(test) {
@@ -506,38 +422,14 @@
                 </td>\
               </body>\
             </html>',
-<<<<<<< HEAD
-        document = jsdom.jsdom(html),
-        a = document.body.children.item(0);
+    document = jsdom.jsdom(html),
+    var a = document.body.children.item(0);
     a.innerHTML = 9;
     a.setAttribute('id', 123);
     test.strictEqual(a.innerHTML, '9', 'Element stringify');
     test.strictEqual(a.getAttributeNode('id').nodeValue, '123', 'Attribute stringify');
     test.done();
   },
-=======
-          document = jsdom.jsdom(html),
-          a        = document.body.children.item(0);
-
-      a.innerHTML = 9;
-      a.setAttribute('id', 123);
-
-      assertTrue("Element stringify", "9" === a.innerHTML);
-      assertTrue("Attribute stringify",
-                 "123" === a.getAttributeNode('id').nodeValue);
-    },
-    auto_tostring : function() {
-      var buffer = fs.readFileSync(__dirname + "/files/env.html"),
-          caught = false,
-          dom    = null,
-          count  = 0;
-
-      try {
-        dom = jsdom.jsdom(buffer);
-      } catch (e) {
-        caught = true;
-      }
->>>>>>> 5cad45a1
 
   auto_tostring: function(test) {
     var buffer = require("fs").readFileSync(__dirname + "/files/env.html"),
@@ -547,183 +439,186 @@
     test.done();
   },
 
-<<<<<<< HEAD
   document_should_expose_location: function(test) {
     var window = jsdom.jsdom("").createWindow();
     test.strictEqual(window.document.location, window.location, 'document.location and window.location');
     test.done();
   }
-=======
-    document_should_expose_location : function() {
-      var window = jsdom.jsdom("").createWindow();
-      assertTrue('document.location and window.location', 
-                   window.document.location === window.location);
-    },
-
-    script_execution_in_body : function() {
-      var window, caught = false;
-      
-      try {
-        window = jsdom.jsdom('<html><body><script>document.body.innerHTML = "monkey"</script></body></html>').createWindow();
-      } catch (e) {
-        console.log(e.stack)
-        caught = true;
-      }
-      assertFalse('execution should work as expected', caught);
-    },
-
-    mutation_events : function() {
-      var document = jsdom.jsdom();
-      document.implementation.addFeature('MutationEvents', '2.0');
-      var created = '';
-      var removed = '';
-      document.addEventListener('DOMNodeInserted', function(ev) {
-        created += ev.target.tagName;
-      });
-      document.addEventListener('DOMNodeRemoved', function(ev) {
-        removed += ev.target.tagName;
-      });
-      var h1 = document.createElement('h1');
-      var h2 = document.createElement('h2');
-      var h3 = document.createElement('h3');
-      document.body.appendChild(h2);
-      document.body.insertBefore(h1, h2);
-      document.body.insertBefore(h3, null);
-      assertEquals("an event should be dispatched for each created element", 'H2H1H3', created);
-      document.body.removeChild(h1);
-      document.body.insertBefore(h3, h2);
-      assertEquals("an event should be dispatched for each removed element", 'H1H3', removed);
-    },
-
-    remove_listener_in_handler: function() {
-      var document = jsdom.jsdom();
-      var h1 = 0, h2 = 0;
-
-      // Event handler that removes itself
-      function handler1() {
-        h1++;
-        document.removeEventListener('click', handler1);
-      }
-
-      function handler2() {
-        h2++;
-      }
-
-      document.addEventListener('click', handler1);
-      document.addEventListener('click', handler2);
-
-      var ev = document.createEvent('MouseEvents');
-      ev.initEvent('click', true, true);
-
-      document.dispatchEvent(ev);
-      assertEquals("handler1 must be called once", 1, h1);
-      assertEquals("handler2 must be called once", 1, h2);
-
-      document.dispatchEvent(ev);
-      assertEquals("handler1 must be called once", 1, h1);
-      assertEquals("handler2 must be called twice", 2, h2);
-    },
-
-    childNodes_updates_on_insertChild : function() {
-      var window = jsdom.jsdom("").createWindow();
-      var div = window.document.createElement("div")
-      var text = window.document.createTextNode("bar")
-      div.appendChild(text);
-      assertEquals("childNodes NodeList should update after appendChild",
-                   text, div.childNodes[0])
-
-      text = window.document.createTextNode("bar")
-      div.insertBefore(text, null);
-      assertEquals("childNodes NodeList should update after insertBefore",
-                   text, div.childNodes[1])
-    },
-
-    option_set_selected : function() {
-      var window = jsdom.jsdom("").createWindow();
-      var select = window.document.createElement("select")
-
-      var option0 = window.document.createElement('option');
-      select.appendChild(option0);
-      option0.setAttribute('selected', 'selected');
-
-      var optgroup = window.document.createElement('optgroup');
-      select.appendChild(optgroup);
-      var option1 = window.document.createElement('option');
-      optgroup.appendChild(option1);
-
-      assertEquals('initially selected', true, option0.selected);
-      assertEquals('initially not selected', false, option1.selected);
-      assertEquals("options should include options inside optgroup",
-                   option1, select.options[1]);
-
-      option1.defaultSelected = true;
-      assertEquals('selecting other option should deselect this', false, option0.selected);
-      assertEquals('default should not change', true, option0.defaultSelected);
-      assertEquals('selected changes when defaultSelected changes', true, option1.selected);
-      assertEquals('I just set this', true, option1.defaultSelected);
-
-      option0.defaultSelected = false;
-      option0.selected = true;
-      assertEquals('I just set this', true, option0.selected);
-      assertEquals('selected does not set default', false, option0.defaultSelected);
-      assertEquals('should deselect others', false, option1.selected);
-      assertEquals('unchanged', true, option1.defaultSelected);
-    },
-    case_sensitivity_of_markup_missing_html_and_body : function(){
-        var spaces = /[ \n]*/g,
-            doc1 = jsdom.html("<HTML><BODY></BODY></HTML>").outerHTML.replace(spaces, ''),
-            doc2 = jsdom.html("<html><BODY></Body></HTML>").outerHTML.replace(spaces, ''),
-            doc3 = jsdom.html("<html><body></body></html>").outerHTML.replace(spaces, ''),
-            doc4 = jsdom.html("<body></body>").outerHTML.replace(spaces, ''),
-            doc5 = jsdom.html("").outerHTML.replace(spaces, '');
-
-        assertTrue('they should all serialize the same',
-            doc1 === doc2 && doc2 == doc3 && doc3 === doc4 && doc4 == doc5)
-    },
-    children_should_be_available_right_after_document_creation : function() {
-      var doc = jsdom.jsdom("<html><body><div></div></body></html>");
-      assertTrue("there should be a body, and it should have a child", (doc.body.children[0] !== undefined));
-    },
-    children_should_be_available_right_after_document_creation_scripts : function() {
-      var html = "<html><body>" +
-        "<script type='text/javascript'>" +
-          "var h = document.createElement('div');" +
-          "h.innerHTML = '<div style=\"opacity:0.8\"></div>';" +
-          "window.myNode = h.childNodes[0];" +
-        "</script>" +
-      "</body></html>";
-
-      var window = jsdom.jsdom(html).createWindow();
-      assertTrue('msg', !!window.myNode.nodeType);
-    },
-    fix_for_issue_172 : function(t) {
-      jsdom.env("<html><body><script type='text/javascript'></script></body></html>", [
-       'jquery.js'
-      ], function () {
-        //t.done()
-      });
-    },
-    fix_for_issue_221 : function() {
-      var html = '<html><head></head><body></body></html>';
+
+  script_execution_in_body : function(test) {
+    var window, caught = false;
+    var html = '<html><body><script>document.body.innerHTML = "monkey"</script></body></html>';
+    test.doesNotThrow(function() {
+      jsdom.jsdom(html).createWindow();
+    })
+    test.done();
+  },
+
+  mutation_events : function(test) {
+    var document = jsdom.jsdom();
+    document.implementation.addFeature('MutationEvents', '2.0');
+    var created = '';
+    var removed = '';
+    document.addEventListener('DOMNodeInserted', function(ev) {
+      created += ev.target.tagName;
+    });
+    document.addEventListener('DOMNodeRemoved', function(ev) {
+      removed += ev.target.tagName;
+    });
+    var h1 = document.createElement('h1');
+    var h2 = document.createElement('h2');
+    var h3 = document.createElement('h3');
+
+    document.body.appendChild(h2);
+    document.body.insertBefore(h1, h2);
+    document.body.insertBefore(h3, null);
+    test.strictEqual('H2H1H3', created, "an event should be dispatched for each created element");
+
+    document.body.removeChild(h1);
+    document.body.insertBefore(h3, h2);
+    test.strictEqual('H1H3', removed, "an event should be dispatched for each removed element");
+    test.done()
+  },
+
+  remove_listener_in_handler: function(test) {
+    var document = jsdom.jsdom();
+    var h1 = 0, h2 = 0;
+
+    // Event handler that removes itself
+    function handler1() {
+      h1++;
+      document.removeEventListener('click', handler1);
+    }
+
+    function handler2() {
+      h2++;
+    }
+
+    document.addEventListener('click', handler1);
+    document.addEventListener('click', handler2);
+
+    var ev = document.createEvent('MouseEvents');
+    ev.initEvent('click', true, true);
+
+    document.dispatchEvent(ev);
+    test.equal(1, h1, "handler1 must be called once");
+    test.equal(1, h2, "handler2 must be called once");
+
+    document.dispatchEvent(ev);
+    test.equal(1, h1, "handler1 must be called once");
+    test.equal(2, h2, "handler2 must be called twice");
+    test.done();
+  },
+
+  childNodes_updates_on_insertChild : function(test) {
+    var window = jsdom.jsdom("").createWindow();
+    var div = window.document.createElement("div")
+    var text = window.document.createTextNode("bar")
+    div.appendChild(text);
+    test.strictEqual(text, div.childNodes[0],
+               "childNodes NodeList should update after appendChild");
+
+    text = window.document.createTextNode("bar")
+    div.insertBefore(text, null);
+    test.strictEqual(text, div.childNodes[1],
+               "childNodes NodeList should update after insertBefore");
+    test.done();
+  },
+
+  option_set_selected : function(test) {
+    var window = jsdom.jsdom("").createWindow();
+    var select = window.document.createElement("select")
+
+    var option0 = window.document.createElement('option');
+    select.appendChild(option0);
+    option0.setAttribute('selected', 'selected');
+
+    var optgroup = window.document.createElement('optgroup');
+    select.appendChild(optgroup);
+    var option1 = window.document.createElement('option');
+    optgroup.appendChild(option1);
+
+    test.strictEqual(true, option0.selected, 'initially selected');
+    test.strictEqual(false, option1.selected, 'initially not selected');
+    test.strictEqual(option1, select.options[1], "options should include options inside optgroup");
+
+    option1.defaultSelected = true;
+    test.strictEqual(false, option0.selected, 'selecting other option should deselect this');
+    test.strictEqual(true, option0.defaultSelected, 'default should not change');
+    test.strictEqual(true, option1.selected, 'selected changes when defaultSelected changes');
+    test.strictEqual(true, option1.defaultSelected, 'I just set this');
+
+    option0.defaultSelected = false;
+    option0.selected = true;
+    test.strictEqual(true, option0.selected, 'I just set this');
+    test.strictEqual(false, option0.defaultSelected, 'selected does not set default');
+    test.strictEqual(false, option1.selected, 'should deselect others');
+    test.strictEqual(true, option1.defaultSelected, 'unchanged');
+    test.done();
+  },
+  case_sensitivity_of_markup_missing_html_and_body : function(){
+      var spaces = /[ \n]*/g,
+          doc1 = jsdom.html("<HTML><BODY></BODY></HTML>").outerHTML.replace(spaces, ''),
+          doc2 = jsdom.html("<html><BODY></Body></HTML>").outerHTML.replace(spaces, ''),
+          doc3 = jsdom.html("<html><body></body></html>").outerHTML.replace(spaces, ''),
+          doc4 = jsdom.html("<body></body>").outerHTML.replace(spaces, ''),
+          doc5 = jsdom.html("").outerHTML.replace(spaces, '');
+
+      test.ok(doc1 === doc2 && doc2 == doc3 && doc3 === doc4 && doc4 == doc5,
+              'they should all serialize the same');
+      test.done();
+  },
+  children_should_be_available_right_after_document_creation : function(test) {
+    var doc = jsdom.jsdom("<html><body><div></div></body></html>");
+    test.ok((doc.body.children[0] !== undefined), "there should be a body, and it should have a child");
+    test.done();
+  },
+  children_should_be_available_right_after_document_creation_scripts : function() {
+    var html = "<html><body>" +
+      "<script type='text/javascript'>" +
+        "var h = document.createElement('div');" +
+        "h.innerHTML = '<div style=\"opacity:0.8\"></div>';" +
+        "window.myNode = h.childNodes[0];" +
+      "</script>" +
+    "</body></html>";
+
+    var window = jsdom.jsdom(html).createWindow();
+    test.ok(!!window.myNode.nodeType);
+  },
+  fix_for_issue_172 : function(test) {
+    jsdom.env("<html><body><script type='text/javascript'></script></body></html>", [
+     'jquery.js'
+    ], function () {
+      // ensure the callback gets called!
+      test.done()
+    });
+  },
+  fix_for_issue_221 : function(test) {
+    var html = '<html><head></head><body></body></html>';
+    var document = jsdom.jsdom(html);
+    var test = document.createElement("div");
+    document.body.appendChild(test);
+    test.appendChild(document.createTextNode("hello world"));
+    test.strictEqual(test.childNodes[0].nodeValue, 'hello world',
+               'Nodelist children should be populated immediately');
+    test.done();
+  },
+  parsing_and_serializing_entities: function(test) {
+      var html = '<html><body><a href="http://example.com/?a=b&amp;c=d">&lt;&aelig;&#x263a;foo</a>';
       var document = jsdom.jsdom(html);
-      var test = document.createElement("div");
-      document.body.appendChild(test);
-      test.appendChild(document.createTextNode("hello world"));
-      assertEquals('Nodelist children should be populated immediately',
-                   test.childNodes[0].nodeValue, 'hello world');
-    },
-    parsing_and_serializing_entities: function() {
-        var html = '<html><body><a href="http://example.com/?a=b&amp;c=d">&lt;&aelig;&#x263a;foo</a>';
-        var document = jsdom.jsdom(html);
-        var anchor = document.getElementsByTagName('a')[0];
-        assertEquals("href attribute value should be deentitified",
-                     anchor.getAttribute('href'), 'http://example.com/?a=b&c=d');
-        assertEquals("nodeValue of text node should be deentitified",
-                     anchor.firstChild.nodeValue, '<æ☺foo');
-        assertTrue("outerHTML of anchor href should be entitified",
-                   anchor.outerHTML.indexOf('http://example.com/?a=b&amp;c=d') !== -1);
-        assertTrue("innerHTML of anchor should begin with &lt;",
-                   anchor.innerHTML.indexOf("&lt;") === 0);
-    }
->>>>>>> 5cad45a1
+      var anchor = document.getElementsByTagName('a')[0];
+
+      test.strictEqual(anchor.getAttribute('href'), 'http://example.com/?a=b&c=d',
+                       "href attribute value should be deentitified");
+
+      test.strictEqual(anchor.firstChild.nodeValue, '<æ☺foo',
+                       "nodeValue of text node should be deentitified");
+
+      test.ok(anchor.outerHTML.indexOf('http://example.com/?a=b&amp;c=d') !== -1,
+              "outerHTML of anchor href should be entitified");
+
+      test.ok(anchor.innerHTML.indexOf("&lt;") === 0,
+              "innerHTML of anchor should begin with &lt;");
+      test.done();
+  }
 };