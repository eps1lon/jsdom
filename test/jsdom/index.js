--- conflicted
+++ resolved
@@ -1193,8 +1193,6 @@
       test.done();
     });
   },
-<<<<<<< HEAD
-
 
   issue_361_textarea_value_property: function (test) {
      var doc = jsdom.html('<html><body><textarea id="mytextarea"></textarea></body></html>');
@@ -1232,8 +1230,8 @@
     mouseOver.initMouseEvent('mouseover', true, false);
     a.dispatchEvent(mouseOver);
     test.equal(window.divMousedOver, true);
-
-=======
+    test.done();
+  },
 
   css_classes_should_be_attached_to_dom : function(test) {
     [jsdom.level(2, 'core'), jsdom.level(3, 'core')].forEach(function (dom) {
@@ -1246,7 +1244,6 @@
       test.notEqual(dom.CSSImportRule, undefined);
       test.notEqual(dom.CSSStyleDeclaration, undefined);
     });
->>>>>>> 3d64119d
     test.done();
   }
 };